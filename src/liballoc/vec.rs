//! `Vec<T>`と書かれる、内容をヒープに確保する連続的伸張可能配列型。
//!
//! <!-- A contiguous growable array type with heap-allocated contents, written
//! `Vec<T>`. -->
//!
//! ベクターは`O(1)`のインデクシングと償却`O(1)`の (末尾への) プッシュと`O(1)`の
//! (末尾からの) ポップができます。
//!
//! <!-- Vectors have `O(1)` indexing, amortized `O(1)` push (to the end) and
//! `O(1)` pop (from the end). -->
//!
//! # Examples
//!
//! [`new`]を使って明示的に[`Vec<T>`]を作成することができます:
//!
//! <!-- You can explicitly create a [`Vec<T>`] with [`new`]: -->
//!
//! ```
//! let v: Vec<i32> = Vec::new();
//! ```
//!
//! ...または[`vec!`]マクロを使うことができます:
//!
//! <!-- ...or by using the [`vec!`] macro: -->
//!
//! ```
//! let v: Vec<i32> = vec![];
//!
//! let v = vec![1, 2, 3, 4, 5];
//!
//! let v = vec![0; 10]; // 10個のゼロ
//! ```
//!
//! <!-- ``` -->
//! <!-- let v: Vec<i32> = vec![];
//!
//! let v = vec![1, 2, 3, 4, 5];
//!
//! let v = vec![0; 10]; // ten zeroes -->
//! <!-- ``` -->
//!
//! 値をベクターの末尾に[`push`]することができます (これは必要に応じてベクターを伸張します):
//!
//! <!-- You can [`push`] values onto the end of a vector (which will grow the vector
//! as needed): -->
//!
//! ```
//! let mut v = vec![1, 2];
//!
//! v.push(3);
//! ```
//!
//! 値のポップはほとんど同じようにできます:
//!
//! <!-- Popping values works in much the same way: -->
//!
//! ```
//! let mut v = vec![1, 2];
//!
//! let two = v.pop();
//! ```
//!
//! ベクターはインデクシングもサポートします ([`Index`]や[`IndexMut`]トレイトに依ります):
//!
//! <!-- Vectors also support indexing (through the [`Index`] and [`IndexMut`] traits): -->
//!
//! ```
//! let mut v = vec![1, 2, 3];
//! let three = v[2];
//! v[1] = v[1] + 5;
//! ```
//!
//! [`Vec<T>`]: ../../std/vec/struct.Vec.html
//! [`new`]: ../../std/vec/struct.Vec.html#method.new
//! [`push`]: ../../std/vec/struct.Vec.html#method.push
//! [`Index`]: ../../std/ops/trait.Index.html
//! [`IndexMut`]: ../../std/ops/trait.IndexMut.html
//! [`vec!`]: ../../std/macro.vec.html

#![stable(feature = "rust1", since = "1.0.0")]

use core::array::LengthAtMost32;
use core::cmp::{self, Ordering};
use core::fmt;
use core::hash::{self, Hash};
use core::intrinsics::{arith_offset, assume};
use core::iter::{FromIterator, FusedIterator, TrustedLen};
use core::marker::PhantomData;
use core::mem;
use core::ops::{self, Index, IndexMut, RangeBounds};
use core::ops::Bound::{Excluded, Included, Unbounded};
use core::ptr::{self, NonNull};
use core::slice::{self, SliceIndex};

use crate::borrow::{ToOwned, Cow};
use crate::collections::TryReserveError;
use crate::boxed::Box;
use crate::raw_vec::RawVec;

/// 連続的伸張可能配列型。`Vec<T>`と書かれますが「ベクター」と発音されます。
///
/// <!-- A contiguous growable array type, written `Vec<T>` but pronounced 'vector'. -->
///
/// # Examples
///
/// ```
/// let mut vec = Vec::new();
/// vec.push(1);
/// vec.push(2);
///
/// assert_eq!(vec.len(), 2);
/// assert_eq!(vec[0], 1);
///
/// assert_eq!(vec.pop(), Some(2));
/// assert_eq!(vec.len(), 1);
///
/// vec[0] = 7;
/// assert_eq!(vec[0], 7);
///
/// vec.extend([1, 2, 3].iter().cloned());
///
/// for x in &vec {
///     println!("{}", x);
/// }
/// assert_eq!(vec, [7, 1, 2, 3]);
/// ```
///
/// 初期化を便利にするために[`vec!`]マクロが提供されています:
///
/// <!-- The [`vec!`] macro is provided to make initialization more convenient: -->
///
/// ```
/// let mut vec = vec![1, 2, 3];
/// vec.push(4);
/// assert_eq!(vec, [1, 2, 3, 4]);
/// ```
///
/// 与えられた値から`Vec<T>`の各要素を初期化することもできます。おそらくこれはメモリの確保と初期化を別々にするよりも効率的です。特にベクターをゼロで初期化するときはそうです。
///
/// <!-  It can also initialize each element of a `Vec<T>` with a given value.
/// This may be more efficient than performing allocation and initialization
/// in separate steps, especially when initializing a vector of zeros: -->
///
/// ```
/// let vec = vec![0; 5];
/// assert_eq!(vec, [0, 0, 0, 0, 0]);
///
/// // 次の方法は同値ですが、遅くなる可能性があります:
/// let mut vec1 = Vec::with_capacity(5);
/// vec1.resize(5, 0);
/// ```
///
/// <!-- ``` -->
/// <!-- let vec = vec![0; 5];
/// assert_eq!(vec, [0, 0, 0, 0, 0]);
///
/// // The following is equivalent, but potentially slower:
/// let mut vec1 = Vec::with_capacity(5);
/// vec1.resize(5, 0); -->
/// <!-- ``` -->
///
/// `Vec<T>`を効率的なスタックとして使います:
///
/// <!-- Use a `Vec<T>` as an efficient stack: -->
///
/// ```
/// let mut stack = Vec::new();
///
/// stack.push(1);
/// stack.push(2);
/// stack.push(3);
///
/// while let Some(top) = stack.pop() {
///     // 3, 2, 1をプリントします
///     println!("{}", top);
/// }
/// ```
///
/// <!-- ``` -->
/// <!-- let mut stack = Vec::new();
///
/// stack.push(1);
/// stack.push(2);
/// stack.push(3);
///
/// while let Some(top) = stack.pop() {
///     // Prints 3, 2, 1
///     println!("{}", top);
/// } -->
/// <!-- ``` -->
///
/// # インデックスによるアクセス
///
/// <!-- # Indexing -->
///
/// `Vec`型は[`Index`]トレイトを実装しているので、インデックスを使って値にアクセスすることができます。例を使うとより明白でしょう:
///
/// <!-- The `Vec` type allows to access values by index, because it implements the
/// [`Index`] trait. An example will be more explicit: -->
///
/// ```
/// let v = vec![0, 2, 4, 6];
/// println!("{}", v[1]); // 「2」を表示します
/// ```
///
/// <!-- ``` -->
/// <!-- let v = vec![0, 2, 4, 6];
/// println!("{}", v[1]); // it will display '2' -->
/// <!-- ``` -->
///
/// しかし注意すべきことがあります。`Vec`に含まれないインデックスにアクセスしようとすると、ソフトウェアがパニックします！次のようなことはできません:
///
/// <!-- However be careful: if you try to access an index which isn't in the `Vec`,
/// your software will panic! You cannot do this: -->
///
/// ```should_panic
/// let v = vec![0, 2, 4, 6];
/// println!("{}", v[6]); // パニックします！
/// ```
///
/// <!-- ```should_panic -->
/// <!-- let v = vec![0, 2, 4, 6];
/// println!("{}", v[6]); // it will panic! -->
/// <!-- ``` -->
///
/// 結論として、インデクシングの前にそのインデックスが本当に存在するかを常に確認してください。
///
/// <!-- In conclusion: always check if the index you want to get really exists
/// before doing it. -->
///
/// # スライス
///
/// <!-- # Slicing -->
///
/// `Vec`はミュータブルにすることができます。一方、スライスは読み取り専用オブジェクトです。スライスを得るには、`&`を使ってください。例:
///
/// <!-- A `Vec` can be mutable. Slices, on the other hand, are read-only objects.
/// To get a slice, use `&`. Example: -->
///
/// ```
/// fn read_slice(slice: &[usize]) {
///     // ...
/// }
///
/// let v = vec![0, 1];
/// read_slice(&v);
///
/// // ... これだけです！
/// // 次のようにもできます:
/// let x : &[usize] = &v;
/// ```
///
/// <!-- ``` -->
/// <!-- fn read_slice(slice: &[usize]) {
///     // ...
/// }
///
/// let v = vec![0, 1];
/// read_slice(&v);
///
/// // ... and that's all!
/// // you can also do it like this:
/// let x : &[usize] = &v; -->
/// <!-- ``` -->
///
/// Rustにおいて、単に読み取りアクセスできるようにしたいときはベクターよりもスライスを引数として渡すことが一般的です。[`String`]と[`&str`]についても同様です。
///
/// <!-- In Rust, it's more common to pass slices as arguments rather than vectors
/// when you just want to provide a read access. The same goes for [`String`] and
/// [`&str`]. -->
///
/// # 容量とメモリの再確保
///
/// <!-- # Capacity and reallocation -->
///
/// ベクターの容量 (capacity) とは将来的にベクターに追加される要素のために確保される領域の量のことです。これをベクターの*長さ (length)* と混同してはいけません。ベクターの長さとはそのベクターに入っている実際の要素の個数のことです。ベクターの長さが容量を超えると、容量は自動的に増えますが、その要素は再確保されなければなりません。
///
/// <!-- The capacity of a vector is the amount of space allocated for any future
/// elements that will be added onto the vector. This is not to be confused with
/// the *length* of a vector, which specifies the number of actual elements
/// within the vector. If a vector's length exceeds its capacity, its capacity
/// will automatically be increased, but its elements will have to be
/// reallocated. -->
///
/// 例えば、容量10で長さ0のベクターは追加要素10個分の領域をもった空のベクターです。10またはそれ以下の個数の要素をベクターにプッシュしてもベクターの容量は変わりませんし、メモリの再確保も起こることになりません。しかし、ベクターの長さが11まで増加すると、ベクターはメモリを再確保しなければならず、これは遅い可能性があります。このため、ベクターがどの程度大きくなるかが予期できるときは常に[`Vec::with_capacity`]を使用することが推奨されます。
///
/// <!-- For example, a vector with capacity 10 and length 0 would be an empty vector
/// with space for 10 more elements. Pushing 10 or fewer elements onto the
/// vector will not change its capacity or cause reallocation to occur. However,
/// if the vector's length is increased to 11, it will have to reallocate, which
/// can be slow. For this reason, it is recommended to use [`Vec::with_capacity`]
/// whenever possible to specify how big the vector is expected to get. -->
///
/// # 保証
///
/// <!-- # Guarantees -->
///
/// その非常に基本的な特徴のために、`Vec`はデザインについて多くのことを保証します。このことから`Vec`は一般的な状況において可能な限り低オーバーヘッドであり、アンセーフコードからプリミティブな方法で正しく操作することができます。これらの保証は指定のない`Vec<T>`を指すことに注意してください。もし追加の型パラメータが追加されれば (例えばカスタムアロケータのサポートのために)、`Vec`のデフォルトを上書きすることで動作が変わるかもしれません。
///
/// <!-- Due to its incredibly fundamental nature, `Vec` makes a lot of guarantees
/// about its design. This ensures that it's as low-overhead as possible in
/// the general case, and can be correctly manipulated in primitive ways
/// by unsafe code. Note that these guarantees refer to an unqualified `Vec<T>`.
/// If additional type parameters are added (e.g., to support custom allocators),
/// overriding their defaults may change the behavior. -->
///
/// 最も基本的なこととして、`Vec`は現在、そして将来的にも常に (ポインタ, 容量, 長さ) の三つ組です。それ以上でも以下でもありません。これらのフィールドの順序は完全に未規定であり、その値を変更するためには適切なメソッドを使うべきです。ポインタは決してnullにはなりません。ですので、この型はnullポインタ最適化されます。
///
/// <!-- Most fundamentally, `Vec` is and always will be a (pointer, capacity, length)
/// triplet. No more, no less. The order of these fields is completely
/// unspecified, and you should use the appropriate methods to modify these.
/// The pointer will never be null, so this type is null-pointer-optimized. -->
///
/// しかし、ポインタは実際には確保されたメモリを指さない可能性があります。特に、容量0のベクターの作成を[`Vec::new`]や[`vec![]`][`vec!`]や[`Vec::with_capacity(0)`][`Vec::with_capacity`]により行ったり、空のベクターに対して[`shrink_to_fit`]を呼び出したとき、メモリの確保をしません。同様に、ゼロサイズ型を`Vec`に格納するとき、それらのための領域を確保しません。*この場合`Vec`は[`capacity`]がゼロであると報告しないかもしれないことに注意してください。*`Vec`は[`mem::size_of::<T>`]`() * capacity() > 0`のとき、またそのときに限りメモリを確保します。一般に、`Vec`のメモリ確保の詳細は非常に繊細です &mdash; もし`Vec`を使ってメモリを確保し他の何か (アンセーフコードに渡す、またはメモリを使用した自作のコレクションのいずれか) に使うつもりである場合、必ず`from_raw_parts`を使って`Vec`を復元しドロップすることでそのメモリを解放してください。
///
/// <!-- However, the pointer may not actually point to allocated memory. In particular,
/// if you construct a `Vec` with capacity 0 via [`Vec::new`], [`vec![]`][`vec!`],
/// [`Vec::with_capacity(0)`][`Vec::with_capacity`], or by calling [`shrink_to_fit`]
/// on an empty Vec, it will not allocate memory. Similarly, if you store zero-sized
/// types inside a `Vec`, it will not allocate space for them. *Note that in this case
/// the `Vec` may not report a [`capacity`] of 0*. `Vec` will allocate if and only
/// if [`mem::size_of::<T>`]`() * capacity() > 0`. In general, `Vec`'s allocation
/// details are very subtle &mdash; if you intend to allocate memory using a `Vec`
/// and use it for something else (either to pass to unsafe code, or to build your
/// own memory-backed collection), be sure to deallocate this memory by using
/// `from_raw_parts` to recover the `Vec` and then dropping it. -->
///
/// `Vec`がメモリを確保*している*とき、 (Rustがデフォルトで使うよう設定されたアロケータによって定義されるように) `Vec`が指すメモリはヒープ上にあり、ポインタは[`len`]個の初期化された、連続する (スライスに強制したときと同じ) 順に並んだ要素を指し、[`capacity`]` - `[`len`]個の論理的な初期化がされていない、連続する要素が後に続きます。
///
/// <!-- If a `Vec` *has* allocated memory, then the memory it points to is on the heap
/// (as defined by the allocator Rust is configured to use by default), and its
/// pointer points to [`len`] initialized, contiguous elements in order (what
/// you would see if you coerced it to a slice), followed by [`capacity`]` -
/// `[`len`] logically uninitialized, contiguous elements. -->
///
/// `Vec`は2つの理由のために要素が実際にはスタックに格納される"small optimization"を決して行いません。
///
/// <!-- `Vec` will never perform a "small optimization" where elements are actually
/// stored on the stack for two reasons: -->
///
/// * アンセーフコードが`Vec`を正しく扱うことを難しくします。`Vec`がムーブされるだけで`Vec`の中身は安定したアドレスを持たないことになります。そして`Vec`が実際に確保されたメモリを持っているかを決定することが難しくなります。
///
/// <!-- * It would make it more difficult for unsafe code to correctly manipulate
///   a `Vec`. The contents of a `Vec` wouldn't have a stable address if it were
///   only moved, and it would be more difficult to determine if a `Vec` had
///   actually allocated memory. -->
///
/// * アクセス毎に追加の分岐が発生することで、一般的な状況で不利になります。
///
/// <!-- * It would penalize the general case, incurring an additional branch
///   on every access. -->
///
/// `Vec`は決して自動で縮小しません。完全に空のときでさえもです。これによりメモリの不要な確保や解放が起きないことを確実になります。`Vec`を空にし、それから同じ[`len`]まで満たし直すことがアロケータへの呼び出しを発生させません。使われていないメモリを解放したい場合、[`shrink_to_fit`][`shrink_to_fit`]を使用してください。
///
/// <!-- `Vec` will never automatically shrink itself, even if completely empty. This
/// ensures no unnecessary allocations or deallocations occur. Emptying a `Vec`
/// and then filling it back up to the same [`len`] should incur no calls to
/// the allocator. If you wish to free up unused memory, use
/// [`shrink_to_fit`][`shrink_to_fit`]. -->
///
/// 報告される容量が十分なとき[`push`]と[`insert`]は絶対にメモリを(再)確保しません。[`push`]と[`insert`]は[`len`]` == `[`capacity`]のときメモリを(再)確保*します*。
/// つまり、報告される容量は完全に正確で、信頼することができます。望ましいなら`Vec`によって確保されたメモリを手動で解放するために使用することさえできます。一括で挿入するメソッドは必要がない場合でさえメモリの再確保をする*かも*しれません。
///
/// <!-- [`push`] and [`insert`] will never (re)allocate if the reported capacity is
/// sufficient. [`push`] and [`insert`] *will* (re)allocate if
/// [`len`]` == `[`capacity`]. That is, the reported capacity is completely
/// accurate, and can be relied on. It can even be used to manually free the memory
/// allocated by a `Vec` if desired. Bulk insertion methods *may* reallocate, even
/// when not necessary. -->
///
/// `Vec`は満杯になったときや[`reserve`]が呼び出されたときのメモリの再確保の際のどのような特定の伸張戦略も保証しません。現在の戦略は基本的なもので、定数でない増大係数が望ましいことが証明されるかもしれません。どのような戦略を使うとしても当然[`push`]が償却`O(1)`であることは保証されます。
///
/// <!-- `Vec` does not guarantee any particular growth strategy when reallocating
/// when full, nor when [`reserve`] is called. The current strategy is basic
/// and it may prove desirable to use a non-constant growth factor. Whatever
/// strategy is used will of course guarantee `O(1)` amortized [`push`]. -->
///
/// `vec![x; n]`と`vec![a, b, c, d]`と[`Vec::with_capacity(n)`][`Vec::with_capacity`]は全て正確に要求した容量を持つ`Vec`を提供します。([`vec`]マクロの場合のように) [`len`]` == `[`capacity`]のとき、`Vec<T>`はメモリの再確保や要素の移動なしに[`Box<[T]>`][owned slice]と相互に変換できます。
///
/// <!-- `vec![x; n]`, `vec![a, b, c, d]`, and
/// [`Vec::with_capacity(n)`][`Vec::with_capacity`], will all produce a `Vec`
/// with exactly the requested capacity. If [`len`]` == `[`capacity`],
/// (as is the case for the [`vec!`] macro), then a `Vec<T>` can be converted to
/// and from a [`Box<[T]>`][owned slice] without reallocating or moving the elements. -->
///
/// `Vec`は取り除かれたデータを特に上書きしませんが、特に保存もしません。未初期化メモリは`Vec`が好きに使ってよい一時領域です。`Vec`は一般に最も効率がいいような、または実装しやすいような動作をします。取り除かれたデータが消去されることをセキュリティ目的で依存しないでください。`Vec`をドロップしたとしても、その`Vec`のバッファは他の`Vec`に再利用されるかもしれません。`Vec`のメモリを最初にゼロにしたとしても、オプティマイザが保護すべき副作用だと考えないためにそれが実際には起こらないかもしれません。しかし、私達が破壊しない状況が一つあります: `unsafe`コードを使って過剰分の容量に書き込んでから、それに合うように長さを増加させることは常に有効です.
///
/// <!-- `Vec` will not specifically overwrite any data that is removed from it,
/// but also won't specifically preserve it. Its uninitialized memory is
/// scratch space that it may use however it wants. It will generally just do
/// whatever is most efficient or otherwise easy to implement. Do not rely on
/// removed data to be erased for security purposes. Even if you drop a `Vec`, its
/// buffer may simply be reused by another `Vec`. Even if you zero a `Vec`'s memory
/// first, that may not actually happen because the optimizer does not consider
/// this a side-effect that must be preserved. There is one case which we will
/// not break, however: using `unsafe` code to write to the excess capacity,
/// and then increasing the length to match, is always valid. -->
///
/// `Vec`は現在、要素をドロップする順序を保証しません。過去にも順序を変更したことがあり、再び変更するかもしれません。
///
/// <!-- `Vec` does not currently guarantee the order in which elements are dropped.
/// The order has changed in the past and may change again. -->
///
/// [`vec!`]: ../../std/macro.vec.html
/// [`Index`]: ../../std/ops/trait.Index.html
/// [`String`]: ../../std/string/struct.String.html
/// [`&str`]: ../../std/primitive.str.html
/// [`Vec::with_capacity`]: ../../std/vec/struct.Vec.html#method.with_capacity
/// [`Vec::new`]: ../../std/vec/struct.Vec.html#method.new
/// [`shrink_to_fit`]: ../../std/vec/struct.Vec.html#method.shrink_to_fit
/// [`capacity`]: ../../std/vec/struct.Vec.html#method.capacity
/// [`mem::size_of::<T>`]: ../../std/mem/fn.size_of.html
/// [`len`]: ../../std/vec/struct.Vec.html#method.len
/// [`push`]: ../../std/vec/struct.Vec.html#method.push
/// [`insert`]: ../../std/vec/struct.Vec.html#method.insert
/// [`reserve`]: ../../std/vec/struct.Vec.html#method.reserve
/// [owned slice]: ../../std/boxed/struct.Box.html
#[stable(feature = "rust1", since = "1.0.0")]
#[cfg_attr(all(not(bootstrap), not(test)), rustc_diagnostic_item = "vec_type")]
pub struct Vec<T> {
    buf: RawVec<T>,
    len: usize,
}

////////////////////////////////////////////////////////////////////////////////
// Inherent methods
////////////////////////////////////////////////////////////////////////////////

impl<T> Vec<T> {
    /// 新しい空の`Vec<T>`を作成します。
    ///
    /// <!-- Constructs a new, empty `Vec<T>`. -->
    ///
    /// ベクターは要素をプッシュされるまでメモリを確保しません。
    ///
    /// <!-- The vector will not allocate until elements are pushed onto it. -->
    ///
    /// # Examples
    ///
    /// ```
    /// # #![allow(unused_mut)]
    /// let mut vec: Vec<i32> = Vec::new();
    /// ```
    #[inline]
    #[stable(feature = "rust1", since = "1.0.0")]
    #[cfg_attr(bootstrap, rustc_const_unstable(feature = "const_vec_new"))]
    pub const fn new() -> Vec<T> {
        Vec {
            buf: RawVec::NEW,
            len: 0,
        }
    }

    /// 新しい空の`Vec<T>`を指定された容量で作成します。
    ///
    /// <!-- Constructs a new, empty `Vec<T>` with the specified capacity. -->
    ///
    /// このベクターはメモリの再確保なしにちょうど`capacity`個の要素を格納することができます。`capacity`が0である場合メモリを確保しません。
    ///
    /// <!-- The vector will be able to hold exactly `capacity` elements without
    /// reallocating. If `capacity` is 0, the vector will not allocate. -->
    ///
    /// 返されるベクターは指定された*容量*を持ちますが、長さが0であることに注意することが重要です。長さと容量の違いの説明については*[容量とメモリの再確保]*を参照してください。
    ///
    /// <!-- It is important to note that although the returned vector has the
    /// *capacity* specified, the vector will have a zero *length*. For an
    /// explanation of the difference between length and capacity, see
    /// *[Capacity and reallocation]*. -->
    ///
    /// [容量とメモリの再確保]: #容量とメモリの再確保
    ///
    /// <!-- [Capacity and reallocation]: #capacity-and-reallocation -->
    ///
    /// # Examples
    ///
    /// ```
    /// let mut vec = Vec::with_capacity(10);
    ///
    /// // 0より大きい容量を持ちますが、要素はありません。
    /// assert_eq!(vec.len(), 0);
    ///
    /// // これらは全てメモリの再確保なしに行われます...
    /// for i in 0..10 {
    ///     vec.push(i)
    /// }
    ///
    /// // ...しかしこれはメモリを再確保します
    /// vec.push(11);
    /// ```
    ///
    /// <!-- ``` -->
    /// <!-- let mut vec = Vec::with_capacity(10);
    ///
    /// // The vector contains no items, even though it has capacity for more
    /// assert_eq!(vec.len(), 0);
    ///
    /// // These are all done without reallocating...
    /// for i in 0..10 {
    ///     vec.push(i);
    /// }
    ///
    /// // ...but this may make the vector reallocate
    /// vec.push(11); -->
    /// <!-- ``` -->
    #[inline]
    #[stable(feature = "rust1", since = "1.0.0")]
    pub fn with_capacity(capacity: usize) -> Vec<T> {
        Vec {
            buf: RawVec::with_capacity(capacity),
            len: 0,
        }
    }

    /// `Vec<T>`を他のベクターの生成分から直接作成します。
    ///
    /// <!-- Creates a `Vec<T>` directly from the raw components of another vector. -->
    ///
    /// # Safety
    ///
    /// このメソッドは非常にアンセーフです。いくつものチェックされない不変量のためです:
    ///
    /// <!-- This is highly unsafe, due to the number of invariants that aren't
    /// checked: -->
    ///
    /// * `ptr`は以前に[`String`]/`Vec<T>`で確保されたものである必要があります (少なくとも、もしそうでなければ高い可能性で不適当です)。
    /// * `ptr`の`T`はメモリ確保されたときと同じサイズ、同じアラインメントである必要があります。
    /// * `length`は`capacity`以下である必要があります。
    /// * `capacity`はポインタがメモリ確保されたときの容量である必要があります。
    ///
    /// <!-- * `ptr` needs to have been previously allocated via [`String`]/`Vec<T>`
    ///   (at least, it's highly likely to be incorrect if it wasn't).
    /// * `ptr`'s `T` needs to have the same size and alignment as it was allocated with.
    /// * `length` needs to be less than or equal to `capacity`.
    /// * `capacity` needs to be the capacity that the pointer was allocated with. -->
    ///
    /// これらに違反すると、おそらくアロケータの内部データ構造を破壊することになります。例えば`Vec<u8>`をCの`char`配列と`size_t`から作成することは安全では**ありません**。
    ///
    /// <!-- Violating these may cause problems like corrupting the allocator's
    /// internal data structures. For example it is **not** safe
    /// to build a `Vec<u8>` from a pointer to a C `char` array and a `size_t`. -->
    ///
    /// `ptr`の所有権は実効的に`Vec<T>`に移り、その`Vec<T>`はメモリの解放や再確保やポインタの指すメモリの内容の変更を任意に行います。この関数を呼んだ後にポインタを使うことがないことを保証してください。
    ///
    /// <!-- The ownership of `ptr` is effectively transferred to the
    /// `Vec<T>` which may then deallocate, reallocate or change the
    /// contents of memory pointed to by the pointer at will. Ensure
    /// that nothing else uses the pointer after calling this
    /// function. -->
    ///
    /// [`String`]: ../../std/string/struct.String.html
    ///
    /// # Examples
    ///
    /// ```
    /// use std::ptr;
    /// use std::mem;
    ///
    /// fn main() {
    ///     let mut v = vec![1, 2, 3];
    ///
    ///     // さまざまな`v`の情報の重要な部分を抜き出します
    ///     let p = v.as_mut_ptr();
    ///     let len = v.len();
    ///     let cap = v.capacity();
    ///
    ///     unsafe {
    ///         // `v`をvoidにキャストします: デストラクタは走りません。
    ///         // よって`p`が指す確保されたメモリを完全に制御することになります。
    ///         mem::forget(v);
    ///
    ///         // メモリを4, 5, 6で上書きします
    ///         for i in 0..len as isize {
    ///             ptr::write(p.offset(i), 4 + i);
    ///         }
    ///
    ///         // 全てをまとめてVecに戻します
    ///         let rebuilt = Vec::from_raw_parts(p, len, cap);
    ///         assert_eq!(rebuilt, [4, 5, 6]);
    ///     }
    /// }
    /// ```
    ///
    /// <!-- ``` -->
    /// <!-- use std::ptr;
    /// use std::mem;
    ///
    /// fn main() {
    ///     let mut v = vec![1, 2, 3];
    ///
    ///     // Pull out the various important pieces of information about `v`
    ///     let p = v.as_mut_ptr();
    ///     let len = v.len();
    ///     let cap = v.capacity();
    ///
    ///     unsafe {
    ///         // Cast `v` into the void: no destructor run, so we are in
    ///         // complete control of the allocation to which `p` points.
    ///         mem::forget(v);
    ///
    ///         // Overwrite memory with 4, 5, 6
    ///         for i in 0..len as isize {
    ///             ptr::write(p.offset(i), 4 + i);
    ///         }
    ///
    ///         // Put everything back together into a Vec
    ///         let rebuilt = Vec::from_raw_parts(p, len, cap);
    ///         assert_eq!(rebuilt, [4, 5, 6]);
    ///     }
    /// } -->
    /// <!-- ``` -->
    #[stable(feature = "rust1", since = "1.0.0")]
    pub unsafe fn from_raw_parts(ptr: *mut T, length: usize, capacity: usize) -> Vec<T> {
        Vec {
            buf: RawVec::from_raw_parts(ptr, capacity),
            len: length,
        }
    }

    /// ベクターがメモリの再確保なしに持つことのできる要素の数を返します。
    ///
    /// <!-- Returns the number of elements the vector can hold without
    /// reallocating. -->
    ///
    /// # Examples
    ///
    /// ```
    /// let vec: Vec<i32> = Vec::with_capacity(10);
    /// assert_eq!(vec.capacity(), 10);
    /// ```
    #[inline]
    #[stable(feature = "rust1", since = "1.0.0")]
    pub fn capacity(&self) -> usize {
        self.buf.capacity()
    }

    /// 少なくとも`additional`個の要素を与えられた`Vec<T>`に挿入するために容量を確保します。コレクションは頻繁なメモリの再確保を避けるために領域を多めに確保するかもしれません。`reserve`を呼び出した後、容量は`self.len() + addtional`以上になります。容量が既に十分なときは何もしません。
    ///
    /// <!-- Reserves capacity for at least `additional` more elements to be inserted
    /// in the given `Vec<T>`. The collection may reserve more space to avoid
    /// frequent reallocations. After calling `reserve`, capacity will be
    /// greater than or equal to `self.len() + additional`. Does nothing if
    /// capacity is already sufficient. -->
    ///
    /// # Panics
    ///
    /// 新しい容量が`usize`に収まらないときパニックします。
    ///
    /// <!-- Panics if the new capacity overflows `usize`. -->
    ///
    /// # Examples
    ///
    /// ```
    /// let mut vec = vec![1];
    /// vec.reserve(10);
    /// assert!(vec.capacity() >= 11);
    /// ```
    #[stable(feature = "rust1", since = "1.0.0")]
    pub fn reserve(&mut self, additional: usize) {
        self.buf.reserve(self.len, additional);
    }

    /// 正確に`additional`個の要素を与えられた`Vec<T>`に挿入するために最低限の容量を確保します。`reserve_exact`を呼び出した後、容量は`self.len() + additional`以上になります。容量が既に十分なときは何もしません。
    ///
    /// <!-- Reserves the minimum capacity for exactly `additional` more elements to
    /// be inserted in the given `Vec<T>`. After calling `reserve_exact`,
    /// capacity will be greater than or equal to `self.len() + additional`.
    /// Does nothing if the capacity is already sufficient. -->
    ///
    /// アロケータは要求したより多くの領域を確保するかもしれないことに注意してください。そのため容量が正確に最低限であることを信頼することはできません。将来の挿入が予期される場合`reserve`のほうが好ましいです。
    ///
    /// <!-- Note that the allocator may give the collection more space than it
    /// requests. Therefore, capacity can not be relied upon to be precisely
    /// minimal. Prefer `reserve` if future insertions are expected. -->
    ///
    /// # Panics
    ///
    /// 新たな容量が`usize`に収まらないときパニックします。
    ///
    /// <!-- Panics if the new capacity overflows `usize`. -->
    ///
    /// # Examples
    ///
    /// ```
    /// let mut vec = vec![1];
    /// vec.reserve_exact(10);
    /// assert!(vec.capacity() >= 11);
    /// ```
    #[stable(feature = "rust1", since = "1.0.0")]
    pub fn reserve_exact(&mut self, additional: usize) {
        self.buf.reserve_exact(self.len, additional);
    }

    /// 少なくとも`additional`個の要素を与えられた`Vec<T>`に挿入するための容量を確保することを試みます。コレクションは頻繁なリメモリの再確保を避けるために領域を多めに確保するかもしれません。`reserve`を呼び出した後、容量は`self.len() + addtional`以上になります。容量が既に十分なときは何もしません。
    ///
    /// <!-- Tries to reserve capacity for at least `additional` more elements to be inserted
    /// in the given `Vec<T>`. The collection may reserve more space to avoid
    /// frequent reallocations. After calling `reserve`, capacity will be
    /// greater than or equal to `self.len() + additional`. Does nothing if
    /// capacity is already sufficient. -->
    ///
    /// # Errors
    ///
    /// 容量がオーバーフローする、またはアロケータが失敗を報告するときエラーを返します。
    ///
    /// <!-- If the capacity overflows, or the allocator reports a failure, then an error
    /// is returned. -->
    ///
    /// # Examples
    ///
    /// ```
    /// #![feature(try_reserve)]
    /// use std::collections::TryReserveError;
    ///
    /// fn process_data(data: &[u32]) -> Result<Vec<u32>, TryReserveError> {
    ///     let mut output = Vec::new();
    ///
    ///     // 予めメモリを確保し、できなければ脱出する
    ///     output.try_reserve(data.len())?;
    ///
    ///     // 今、これが複雑な作業の途中でOOMしないことがわかっています
    ///     output.extend(data.iter().map(|&val| {
    ///         val * 2 + 5 // すごく複雑
    ///     }));
    ///
    ///     Ok(output)
    /// }
    /// # process_data(&[1, 2, 3]).expect("なぜテストフレームワークが12バイトでOOMしているのでしょうか？");
    /// ```
    ///
    /// <!-- ``` -->
    /// <!-- #![feature(try_reserve)]
    /// use std::collections::CollectionAllocErr;
    ///
    /// fn process_data(data: &[u32]) -> Result<Vec<u32>, CollectionAllocErr> {
    ///     let mut output = Vec::new();
    ///
    ///     // Pre-reserve the memory, exiting if we can't
    ///     output.try_reserve(data.len())?;
    ///
    ///     // Now we know this can't OOM in the middle of our complex work
    ///     output.extend(data.iter().map(|&val| {
    ///         val * 2 + 5 // very complicated
    ///     }));
    ///
    ///     Ok(output)
    /// }
    /// # process_data(&[1, 2, 3]).expect("why is the test harness OOMing on 12 bytes?"); -->
    /// <!-- ``` -->
    #[unstable(feature = "try_reserve", reason = "new API", issue="48043")]
    pub fn try_reserve(&mut self, additional: usize) -> Result<(), TryReserveError> {
        self.buf.try_reserve(self.len, additional)
    }

    /// 正確に`additional`個の要素を与えられた`Vec<T>`に挿入できるように最低限の容量を確保することを試みます。コレクションは頻繁なメモリの再確保を避けるために領域を多めに確保するかもしれません。`reserve_exact`を呼び出した後、容量は`self.len() + addtional`以上になります。容量が既に十分なときは何もしません。
    ///
    /// <!-- Tries to reserves the minimum capacity for exactly `additional` more elements to
    /// be inserted in the given `Vec<T>`. After calling `reserve_exact`,
    /// capacity will be greater than or equal to `self.len() + additional`.
    /// Does nothing if the capacity is already sufficient. -->
    ///
    /// アロケータは要求したより多くの領域を確保するかもしれないことに注意してください。そのためキャパシティが正確に最低限であることを信頼することはできません。将来の挿入が予期される場合`reserve`のほうが好ましいです。
    ///
    /// <!-- Note that the allocator may give the collection more space than it
    /// requests. Therefore, capacity can not be relied upon to be precisely
    /// minimal. Prefer `reserve` if future insertions are expected. -->
    ///
    /// # Errors
    ///
    /// 容量がオーバーフローする、またはアロケータが失敗を通知するときエラーを返します。
    ///
    /// <!-- If the capacity overflows, or the allocator reports a failure, then an error
    /// is returned. -->
    ///
    /// # Examples
    ///
    /// ```
    /// #![feature(try_reserve)]
    /// use std::collections::TryReserveError;
    ///
    /// fn process_data(data: &[u32]) -> Result<Vec<u32>, TryReserveError> {
    ///     let mut output = Vec::new();
    ///
    ///     // 予めメモリを確保し、できなければ脱出する
    ///     output.try_reserve(data.len())?;
    ///
    ///     // 今、これが複雑な作業の途中でOOMし得ないことがわかっています
    ///     output.extend(data.iter().map(|&val| {
    ///         val * 2 + 5 // すごく複雑
    ///     }));
    ///
    ///     Ok(output)
    /// }
    /// # process_data(&[1, 2, 3]).expect("なぜテストフレームワークが12バイトでOOMしているのでしょうか？");
    /// ```
    ///
    /// <!-- ``` -->
    /// <!-- #![feature(try_reserve)]
    /// use std::collections::CollectionAllocErr;
    ///
    /// fn process_data(data: &[u32]) -> Result<Vec<u32>, CollectionAllocErr> {
    ///     let mut output = Vec::new();
    ///
    ///     // Pre-reserve the memory, exiting if we can't
    ///     output.try_reserve(data.len())?;
    ///
    ///     // Now we know this can't OOM in the middle of our complex work
    ///     output.extend(data.iter().map(|&val| {
    ///         val * 2 + 5 // very complicated
    ///     }));
    ///
    ///     Ok(output)
    /// }
    /// # process_data(&[1, 2, 3]).expect("why is the test harness OOMing on 12 bytes?"); -->
    /// <!-- ``` -->
    #[unstable(feature = "try_reserve", reason = "new API", issue="48043")]
    pub fn try_reserve_exact(&mut self, additional: usize) -> Result<(), TryReserveError>  {
        self.buf.try_reserve_exact(self.len, additional)
    }

    /// ベクターの容量を可能な限り縮小します。
    ///
    /// <!-- Shrinks the capacity of the vector as much as possible. -->
    ///
    /// 可能な限り長さの付近まで領域を破棄しますが、アロケータはまだ少し要素を格納できる領域があるとベクターに通知するかもしれません。
    ///
    /// <!-- It will drop down as close as possible to the length but the allocator
    /// may still inform the vector that there is space for a few more elements. -->
    ///
    /// # Examples
    ///
    /// ```
    /// let mut vec = Vec::with_capacity(10);
    /// vec.extend([1, 2, 3].iter().cloned());
    /// assert_eq!(vec.capacity(), 10);
    /// vec.shrink_to_fit();
    /// assert!(vec.capacity() >= 3);
    /// ```
    #[stable(feature = "rust1", since = "1.0.0")]
    pub fn shrink_to_fit(&mut self) {
        if self.capacity() != self.len {
            self.buf.shrink_to_fit(self.len);
        }
    }

    /// 下限付きでベクターを縮小します。
    ///
    /// <!-- Shrinks the capacity of the vector with a lower bound. -->
    ///
    /// 容量は最低でも長さと与えられた値以上になります。
    ///
    /// <!-- The capacity will remain at least as large as both the length
    /// and the supplied value. -->
    ///
    /// 現在の容量が与えられた最小容量より小さい場合パニックします。
    ///
    /// <!-- Panics if the current capacity is smaller than the supplied
    /// minimum capacity. -->
    ///
    /// # Examples
    ///
    /// ```
    /// #![feature(shrink_to)]
    /// let mut vec = Vec::with_capacity(10);
    /// vec.extend([1, 2, 3].iter().cloned());
    /// assert_eq!(vec.capacity(), 10);
    /// vec.shrink_to(4);
    /// assert!(vec.capacity() >= 4);
    /// vec.shrink_to(0);
    /// assert!(vec.capacity() >= 3);
    /// ```
    #[unstable(feature = "shrink_to", reason = "new API", issue="56431")]
    pub fn shrink_to(&mut self, min_capacity: usize) {
        self.buf.shrink_to_fit(cmp::max(self.len, min_capacity));
    }

    /// ベクターを[`Box<[T]>`][owned slice]に変換します。
    ///
    /// <!-- Converts the vector into [`Box<[T]>`][owned slice]. -->
    ///
    /// このメソッドが全ての余剰の容量を落とすことに注意してください。
    ///
    /// <!-- Note that this will drop any excess capacity. -->
    ///
    /// [owned slice]: ../../std/boxed/struct.Box.html
    ///
    /// # Examples
    ///
    /// ```
    /// let v = vec![1, 2, 3];
    ///
    /// let slice = v.into_boxed_slice();
    /// ```
    ///
    /// 余剰の容量は取り除かれます:
    ///
    /// <!-- Any excess capacity is removed: -->
    ///
    /// ```
    /// let mut vec = Vec::with_capacity(10);
    /// vec.extend([1, 2, 3].iter().cloned());
    ///
    /// assert_eq!(vec.capacity(), 10);
    /// let slice = vec.into_boxed_slice();
    /// assert_eq!(slice.into_vec().capacity(), 3);
    /// ```
    #[stable(feature = "rust1", since = "1.0.0")]
    pub fn into_boxed_slice(mut self) -> Box<[T]> {
        unsafe {
            self.shrink_to_fit();
            let buf = ptr::read(&self.buf);
            mem::forget(self);
            buf.into_box()
        }
    }

    /// 最初の`len`個の要素を保ったまま、残りを破棄することでベクターを短くします。
    ///
    /// <!-- Shortens the vector, keeping the first `len` elements and dropping
    /// the rest. -->
    ///
    /// `len`がベクターの現在の長さより大きいときは何の影響もありません。
    ///
    /// <!-- If `len` is greater than the vector's current length, this has no
    /// effect. -->
    ///
    /// [`drain`]メソッドは`truncate`をエミュレートできますが、余剰の要素を破棄される代わりに返されることになります。
    ///
    /// <!-- The [`drain`] method can emulate `truncate`, but causes the excess
    /// elements to be returned instead of dropped. -->
    ///
    /// このメソッドはベクターの確保された容量に影響しないことに注意してください。
    ///
    /// <!-- Note that this method has no effect on the allocated capacity
    /// of the vector. -->
    ///
    /// # Examples
    ///
    /// 要素5個のベクターの要素2個への切り詰め:
    ///
    /// <!-- Truncating a five element vector to two elements: -->
    ///
    /// ```
    /// let mut vec = vec![1, 2, 3, 4, 5];
    /// vec.truncate(2);
    /// assert_eq!(vec, [1, 2]);
    /// ```
    ///
    /// `len`がベクターの現在の長さより大きいときは切り詰めが起きません:
    ///
    /// <!-- No truncation occurs when `len` is greater than the vector's current
    /// length: -->
    ///
    /// ```
    /// let mut vec = vec![1, 2, 3];
    /// vec.truncate(8);
    /// assert_eq!(vec, [1, 2, 3]);
    /// ```
    ///
    /// `len == 0`のときの切り詰めは[`clear`]の呼び出しと同値です。
    ///
    /// <!-- Truncating when `len == 0` is equivalent to calling the [`clear`]
    /// method. -->
    ///
    /// ```
    /// let mut vec = vec![1, 2, 3];
    /// vec.truncate(0);
    /// assert_eq!(vec, []);
    /// ```
    ///
    /// [`clear`]: #method.clear
    /// [`drain`]: #method.drain
    #[stable(feature = "rust1", since = "1.0.0")]
    pub fn truncate(&mut self, len: usize) {
        if mem::needs_drop::<T>() {
            let current_len = self.len;
            unsafe {
                let mut ptr = self.as_mut_ptr().add(self.len);
                // Set the final length at the end, keeping in mind that
                // dropping an element might panic. Works around a missed
                // optimization, as seen in the following issue:
                // https://github.com/rust-lang/rust/issues/51802
                let mut local_len = SetLenOnDrop::new(&mut self.len);

                // drop any extra elements
                for _ in len..current_len {
                    local_len.decrement_len(1);
                    ptr = ptr.offset(-1);
                    ptr::drop_in_place(ptr);
                }
            }
        } else if len <= self.len {
            self.len = len;
        }
    }

    /// ベクターの全体を含むスライスを取り出します。
    ///
    /// <!-- Extracts a slice containing the entire vector. -->
    ///
    /// `&s[..]`と同値です。
    ///
    /// <!-- Equivalent to `&s[..]`. -->
    ///
    /// # Examples
    ///
    /// ```
    /// use std::io::{self, Write};
    /// let buffer = vec![1, 2, 3, 5, 8];
    /// io::sink().write(buffer.as_slice()).unwrap();
    /// ```
    #[inline]
    #[stable(feature = "vec_as_slice", since = "1.7.0")]
    pub fn as_slice(&self) -> &[T] {
        self
    }

    /// ベクターの全体のミュータブルなスライスを取り出します。
    ///
    /// <!-- Extracts a mutable slice of the entire vector. -->
    ///
    /// `&mut s[..]`と同値です。
    ///
    /// <!-- Equivalent to `&mut s[..]`. -->
    ///
    /// # Examples
    ///
    /// ```
    /// use std::io::{self, Read};
    /// let mut buffer = vec![0; 3];
    /// io::repeat(0b101).read_exact(buffer.as_mut_slice()).unwrap();
    /// ```
    #[inline]
    #[stable(feature = "vec_as_slice", since = "1.7.0")]
    pub fn as_mut_slice(&mut self) -> &mut [T] {
        self
    }

<<<<<<< HEAD
    /// ベクターの長さを`new_len`に強制します。
    ///
    /// <!-- Forces the length of the vector to `new_len`. -->
    ///
    /// これは型の通常の不変量を全く保存しない低レベル操作です。通常、ベクターの長さの変更はこのメソッドの代わりに[`truncate`]や[`resize`]や[`extend`]や[`clear`]のような安全な操作を利用することで行われます。
=======
    /// Returns a raw pointer to the vector's buffer.
    ///
    /// The caller must ensure that the vector outlives the pointer this
    /// function returns, or else it will end up pointing to garbage.
    /// Modifying the vector may cause its buffer to be reallocated,
    /// which would also make any pointers to it invalid.
    ///
    /// The caller must also ensure that the memory the pointer (non-transitively) points to
    /// is never written to (except inside an `UnsafeCell`) using this pointer or any pointer
    /// derived from it. If you need to mutate the contents of the slice, use [`as_mut_ptr`].
    ///
    /// # Examples
    ///
    /// ```
    /// let x = vec![1, 2, 4];
    /// let x_ptr = x.as_ptr();
    ///
    /// unsafe {
    ///     for i in 0..x.len() {
    ///         assert_eq!(*x_ptr.add(i), 1 << i);
    ///     }
    /// }
    /// ```
    ///
    /// [`as_mut_ptr`]: #method.as_mut_ptr
    #[stable(feature = "vec_as_ptr", since = "1.37.0")]
    #[inline]
    pub fn as_ptr(&self) -> *const T {
        // We shadow the slice method of the same name to avoid going through
        // `deref`, which creates an intermediate reference.
        let ptr = self.buf.ptr();
        unsafe { assume(!ptr.is_null()); }
        ptr
    }

    /// Returns an unsafe mutable pointer to the vector's buffer.
    ///
    /// The caller must ensure that the vector outlives the pointer this
    /// function returns, or else it will end up pointing to garbage.
    /// Modifying the vector may cause its buffer to be reallocated,
    /// which would also make any pointers to it invalid.
    ///
    /// # Examples
    ///
    /// ```
    /// // Allocate vector big enough for 4 elements.
    /// let size = 4;
    /// let mut x: Vec<i32> = Vec::with_capacity(size);
    /// let x_ptr = x.as_mut_ptr();
    ///
    /// // Initialize elements via raw pointer writes, then set length.
    /// unsafe {
    ///     for i in 0..size {
    ///         *x_ptr.add(i) = i as i32;
    ///     }
    ///     x.set_len(size);
    /// }
    /// assert_eq!(&*x, &[0,1,2,3]);
    /// ```
    #[stable(feature = "vec_as_ptr", since = "1.37.0")]
    #[inline]
    pub fn as_mut_ptr(&mut self) -> *mut T {
        // We shadow the slice method of the same name to avoid going through
        // `deref_mut`, which creates an intermediate reference.
        let ptr = self.buf.ptr();
        unsafe { assume(!ptr.is_null()); }
        ptr
    }

    /// Forces the length of the vector to `new_len`.
>>>>>>> 13184aec
    ///
    /// <!-- This is a low-level operation that maintains none of the normal
    /// invariants of the type. Normally changing the length of a vector
    /// is done using one of the safe operations instead, such as
    /// [`truncate`], [`resize`], [`extend`], or [`clear`]. -->
    ///
    /// [`truncate`]: #method.truncate
    /// [`resize`]: #method.resize
    /// [`extend`]: #method.extend-1
    /// [`clear`]: #method.clear
    ///
    /// # Safety
    ///
    /// - `new_len`は[`capacity()`]以下でなければなりません。
    /// - `old_len..new_len`の要素は初期化されていなければなりません。
    ///
    /// <!-- - `new_len` must be less than or equal to [`capacity()`]. -->
    /// <!-- - The elements at `old_len..new_len` must be initialized. -->
    ///
    /// [`capacity()`]: #method.capacity
    ///
    /// # Examples
    ///
    /// このメソッドはベクターが他のコードでバッファになっているとき (特にFFIで) 役に立つことがあります:
    ///
    /// <!-- This method can be useful for situations in which the vector
    /// is serving as a buffer for other code, particularly over FFI: -->
    ///
    /// ```no_run
    /// # #![allow(dead_code)]
    /// # // これは単なるドキュメントの例のための最小のスケルトンです。
    /// # // 実際のライブラリのスタート地点としては利用しないでください。
    /// # pub struct StreamWrapper { strm: *mut std::ffi::c_void }
    /// # const Z_OK: i32 = 0;
    /// # extern "C" {
    /// #     fn deflateGetDictionary(
    /// #         strm: *mut std::ffi::c_void,
    /// #         dictionary: *mut u8,
    /// #         dictLength: *mut usize,
    /// #     ) -> i32;
    /// # }
    /// # impl StreamWrapper {
    /// pub fn get_dictionary(&self) -> Option<Vec<u8>> {
    ///     // FFIメソッドのドキュメント毎に、「32768バイトは常に十分」と書きます。
    ///     let mut dict = Vec::with_capacity(32_768);
    ///     let mut dict_length = 0;
    ///     // SAFETY: `deflateGetDictionary`が`Z_OK`を返すとき、次が成り立ちます:
    ///     // 1. `dict_length`個の要素が初期化された。
    ///     // 2. `dict_length` <= 容量 (32_768)
    ///     // このことから`set_len`は安全に呼び出すことができます。
    ///     unsafe {
    ///         // FFIを呼び出します。
    ///         let r = deflateGetDictionary(self.strm, dict.as_mut_ptr(), &mut dict_length);
    ///         if r == Z_OK {
    ///             // ...そして長さを初期化された長さに設定します。
    ///             dict.set_len(dict_length);
    ///             Some(dict)
    ///         } else {
    ///             None
    ///         }
    ///     }
    /// }
    /// # }
    /// ```
    ///
    /// <!-- ```no_run -->
    /// <!-- # #![allow(dead_code)]
    /// # // This is just a minimal skeleton for the doc example;
    /// # // don't use this as a starting point for a real library.
    /// # pub struct StreamWrapper { strm: *mut std::ffi::c_void }
    /// # const Z_OK: i32 = 0;
    /// # extern "C" {
    /// #     fn deflateGetDictionary(
    /// #         strm: *mut std::ffi::c_void,
    /// #         dictionary: *mut u8,
    /// #         dictLength: *mut usize,
    /// #     ) -> i32;
    /// # }
    /// # impl StreamWrapper {
    /// pub fn get_dictionary(&self) -> Option<Vec<u8>> {
    ///     // Per the FFI method's docs, "32768 bytes is always enough".
    ///     let mut dict = Vec::with_capacity(32_768);
    ///     let mut dict_length = 0;
    ///     // SAFETY: When `deflateGetDictionary` returns `Z_OK`, it holds that:
    ///     // 1. `dict_length` elements were initialized.
    ///     // 2. `dict_length` <= the capacity (32_768)
    ///     // which makes `set_len` safe to call.
    ///     unsafe {
    ///         // Make the FFI call...
    ///         let r = deflateGetDictionary(self.strm, dict.as_mut_ptr(), &mut dict_length);
    ///         if r == Z_OK {
    ///             // ...and update the length to what was initialized.
    ///             dict.set_len(dict_length);
    ///             Some(dict)
    ///         } else {
    ///             None
    ///         }
    ///     }
    /// }
    /// # } -->
    /// <!-- ``` -->
    ///
    /// 次の例は健全ですが、内側のベクターが`set_len`の呼び出しの前に解放されないのでメモリリークがあります:
    ///
    /// <!-- While the following example is sound, there is a memory leak since
    /// the inner vectors were not freed prior to the `set_len` call: -->
    ///
    /// ```
    /// let mut vec = vec![vec![1, 0, 0],
    ///                    vec![0, 1, 0],
    ///                    vec![0, 0, 1]];
    /// // SAFETY:
    /// // 1. `old_len..0`は空なので初期化する必要のある要素はありません。
    /// // 2. `0 <= capacity`はどのような`capacity`に対しても成り立ちます。
    /// unsafe {
    ///     vec.set_len(0);
    /// }
    /// ```
    ///
    /// <!-- ``` -->
    /// <!-- let mut vec = vec![vec![1, 0, 0],
    ///                    vec![0, 1, 0],
    ///                    vec![0, 0, 1]];
    /// // SAFETY:
    /// // 1. `old_len..0` is empty so no elements need to be initialized.
    /// // 2. `0 <= capacity` always holds whatever `capacity` is.
    /// unsafe {
    ///     vec.set_len(0);
    /// } -->
    /// <!-- ``` -->
    ///
    /// 通常、ここでは要素を正しくドロップし、メモリをリークさせないために[`clear`]を代わりに使います。
    ///
    /// <!-- Normally, here, one would use [`clear`] instead to correctly drop
    /// the contents and thus not leak memory. -->
    #[inline]
    #[stable(feature = "rust1", since = "1.0.0")]
    pub unsafe fn set_len(&mut self, new_len: usize) {
        debug_assert!(new_len <= self.capacity());

        self.len = new_len;
    }

    /// ベクターから要素を取り除き、その要素を返します。
    ///
    /// <!-- Removes an element from the vector and returns it. -->
    ///
    /// 取り除かれた要素はベクターの最後の要素で置き換えられます。
    ///
    /// <!-- The removed element is replaced by the last element of the vector. -->
    ///
    /// このメソッドは順序を保ちませんが、O(1)です。
    ///
    /// <!-- This does not preserve ordering, but is O(1). -->
    ///
    /// # Panics
    ///
    /// `index`が境界の外にあるときパニックします。
    ///
    /// <!-- Panics if `index` is out of bounds. -->
    ///
    /// # Examples
    ///
    /// ```
    /// let mut v = vec!["hoge", "fuga", "piyo", "hogera"];
    ///
    /// assert_eq!(v.swap_remove(1), "fuga");
    /// assert_eq!(v, ["hoge", "hogera", "piyo"]);
    ///
    /// assert_eq!(v.swap_remove(0), "hoge");
    /// assert_eq!(v, ["piyo", "hogera"]);
    /// ```
    ///
    /// <!-- ``` -->
    /// <!-- let mut v = vec!["foo", "bar", "baz", "qux"];
    ///
    /// assert_eq!(v.swap_remove(1), "bar");
    /// assert_eq!(v, ["foo", "qux", "baz"]);
    ///
    /// assert_eq!(v.swap_remove(0), "foo");
    /// assert_eq!(v, ["baz", "qux"]); -->
    /// <!-- ``` -->
    #[inline]
    #[stable(feature = "rust1", since = "1.0.0")]
    pub fn swap_remove(&mut self, index: usize) -> T {
        unsafe {
            // We replace self[index] with the last element. Note that if the
            // bounds check on hole succeeds there must be a last element (which
            // can be self[index] itself).
            let hole: *mut T = &mut self[index];
            let last = ptr::read(self.get_unchecked(self.len - 1));
            self.len -= 1;
            ptr::replace(hole, last)
        }
    }

    /// 後続する全ての要素を右側に移動して、要素をベクターの位置`index`に挿入します。
    ///
    /// <!-- Inserts an element at position `index` within the vector, shifting all
    /// elements after it to the right. -->
    ///
    /// # Panics
    ///
    /// `index > len`のときパニックします。
    ///
    /// <!-- Panics if `index > len`. -->
    ///
    /// # Examples
    ///
    /// ```
    /// let mut vec = vec![1, 2, 3];
    /// vec.insert(1, 4);
    /// assert_eq!(vec, [1, 4, 2, 3]);
    /// vec.insert(4, 5);
    /// assert_eq!(vec, [1, 4, 2, 3, 5]);
    /// ```
    #[stable(feature = "rust1", since = "1.0.0")]
    pub fn insert(&mut self, index: usize, element: T) {
        let len = self.len();
        assert!(index <= len);

        // space for the new element
        if len == self.buf.capacity() {
            self.reserve(1);
        }

        unsafe {
            // infallible
            // The spot to put the new value
            {
                let p = self.as_mut_ptr().add(index);
                // Shift everything over to make space. (Duplicating the
                // `index`th element into two consecutive places.)
                ptr::copy(p, p.offset(1), len - index);
                // Write it in, overwriting the first copy of the `index`th
                // element.
                ptr::write(p, element);
            }
            self.set_len(len + 1);
        }
    }

    /// ベクターの`index`の位置にある要素を取り除き、返します。後続するすべての要素は左に移動します。
    ///
    /// <!-- Removes and returns the element at position `index` within the vector,
    /// shifting all elements after it to the left. -->
    ///
    /// # Panics
    ///
    /// `index`が境界の外にあるときパニックします。
    ///
    /// <!-- Panics if `index` is out of bounds. -->
    ///
    /// # Examples
    ///
    /// ```
    /// let mut v = vec![1, 2, 3];
    /// assert_eq!(v.remove(1), 2);
    /// assert_eq!(v, [1, 3]);
    /// ```
    #[stable(feature = "rust1", since = "1.0.0")]
    pub fn remove(&mut self, index: usize) -> T {
        let len = self.len();
        assert!(index < len);
        unsafe {
            // infallible
            let ret;
            {
                // the place we are taking from.
                let ptr = self.as_mut_ptr().add(index);
                // copy it out, unsafely having a copy of the value on
                // the stack and in the vector at the same time.
                ret = ptr::read(ptr);

                // Shift everything down to fill in that spot.
                ptr::copy(ptr.offset(1), ptr, len - index - 1);
            }
            self.set_len(len - 1);
            ret
        }
    }

    /// 述語で指定された要素だけを保持します。
    ///
    /// <!-- Retains only the elements specified by the predicate. -->
    ///
<<<<<<< HEAD
    /// 言い換えると、`f(&e)`が`false`を返すような全ての`e`を取り除きます。このメソッドはインプレースで動作し、残った要素の順序を保ちます。
    ///
    /// <!-- In other words, remove all elements `e` such that `f(&e)` returns `false`.
    /// This method operates in place and preserves the order of the retained
    /// elements. -->
=======
    /// In other words, remove all elements `e` such that `f(&e)` returns `false`.
    /// This method operates in place, visiting each element exactly once in the
    /// original order, and preserves the order of the retained elements.
>>>>>>> 13184aec
    ///
    /// # Examples
    ///
    /// ```
    /// let mut vec = vec![1, 2, 3, 4];
    /// vec.retain(|&x| x%2 == 0);
    /// assert_eq!(vec, [2, 4]);
    /// ```
    ///
    /// The exact order may be useful for tracking external state, like an index.
    ///
    /// ```
    /// let mut vec = vec![1, 2, 3, 4, 5];
    /// let keep = [false, true, true, false, true];
    /// let mut i = 0;
    /// vec.retain(|_| (keep[i], i += 1).0);
    /// assert_eq!(vec, [2, 3, 5]);
    /// ```
    #[stable(feature = "rust1", since = "1.0.0")]
    pub fn retain<F>(&mut self, mut f: F)
        where F: FnMut(&T) -> bool
    {
        self.drain_filter(|x| !f(x));
    }

    /// 同じキーが解決されるベクター内の連続した要素から先頭以外全てを取り除きます。
    ///
    /// <!-- Removes all but the first of consecutive elements in the vector that resolve to the same
    /// key. -->
    ///
    /// ベクターがソートされているとき、このメソッドは全ての重複を取り除きます。
    ///
    /// <!-- If the vector is sorted, this removes all duplicates. -->
    ///
    /// # Examples
    ///
    /// ```
    /// let mut vec = vec![10, 20, 21, 30, 20];
    ///
    /// vec.dedup_by_key(|i| *i / 10);
    ///
    /// assert_eq!(vec, [10, 20, 30, 20]);
    /// ```
    #[stable(feature = "dedup_by", since = "1.16.0")]
    #[inline]
    pub fn dedup_by_key<F, K>(&mut self, mut key: F) where F: FnMut(&mut T) -> K, K: PartialEq {
        self.dedup_by(|a, b| key(a) == key(b))
    }

    /// 与えられた等価関係を満たすベクター内の連続する要素から先頭以外全てを取り除きます。
    ///
    /// <!-- Removes all but the first of consecutive elements in the vector satisfying a given equality
    /// relation. -->
    ///
    /// `same_bucket`関数は要素への参照二つをベクターから渡され、要素同士が等しいかを決定しなければなりません。
    /// 要素はスライス内での順と逆の順で渡されるので、`same_bucket(a, b)`が`true`を返すとき、`a`が取り除かれます。
    ///
    /// <!-- The `same_bucket` function is passed references to two elements from the vector and
    /// must determine if the elements compare equal. The elements are passed in opposite order
    /// from their order in the slice, so if `same_bucket(a, b)` returns `true`, `a` is removed. -->
    ///
    /// ベクターがソートされているとき、このメソッドは全ての重複を取り除きます。
    ///
    /// <!-- If the vector is sorted, this removes all duplicates. -->
    ///
    /// # Examples
    ///
    /// ```
    /// let mut vec = vec!["foo", "bar", "Bar", "baz", "bar"];
    ///
    /// vec.dedup_by(|a, b| a.eq_ignore_ascii_case(b));
    ///
    /// assert_eq!(vec, ["foo", "bar", "baz", "bar"]);
    /// ```
    #[stable(feature = "dedup_by", since = "1.16.0")]
    pub fn dedup_by<F>(&mut self, same_bucket: F) where F: FnMut(&mut T, &mut T) -> bool {
        let len = {
            let (dedup, _) = self.as_mut_slice().partition_dedup_by(same_bucket);
            dedup.len()
        };
        self.truncate(len);
    }

    /// 要素をコレクションの末尾に加えます。
    ///
    /// <!-- Appends an element to the back of a collection. -->
    ///
    /// # Panics
    ///
    /// ベクター内の要素の数が`usize`に収まらない場合パニックします。
    ///
    /// <!-- Panics if the number of elements in the vector overflows a `usize`. -->
    ///
    /// # Examples
    ///
    /// ```
    /// let mut vec = vec![1, 2];
    /// vec.push(3);
    /// assert_eq!(vec, [1, 2, 3]);
    /// ```
    #[inline]
    #[stable(feature = "rust1", since = "1.0.0")]
    pub fn push(&mut self, value: T) {
        // This will panic or abort if we would allocate > isize::MAX bytes
        // or if the length increment would overflow for zero-sized types.
        if self.len == self.buf.capacity() {
            self.reserve(1);
        }
        unsafe {
            let end = self.as_mut_ptr().add(self.len);
            ptr::write(end, value);
            self.len += 1;
        }
    }

    /// ベクターの最後の要素を取り除き、それを返します。ベクターが空のときは[`None`]を返します。
    ///
    /// <!-- Removes the last element from a vector and returns it, or [`None`] if it
    /// is empty. -->
    ///
    /// [`None`]: ../../std/option/enum.Option.html#variant.None
    ///
    /// # Examples
    ///
    /// ```
    /// let mut vec = vec![1, 2, 3];
    /// assert_eq!(vec.pop(), Some(3));
    /// assert_eq!(vec, [1, 2]);
    /// ```
    #[inline]
    #[stable(feature = "rust1", since = "1.0.0")]
    pub fn pop(&mut self) -> Option<T> {
        if self.len == 0 {
            None
        } else {
            unsafe {
                self.len -= 1;
                Some(ptr::read(self.get_unchecked(self.len())))
            }
        }
    }

    /// `other`の要素を全て`Self`に移動し、`other`を空にします。
    ///
    /// <!-- Moves all the elements of `other` into `Self`, leaving `other` empty. -->
    ///
    /// # Panics
    ///
    /// ベクターの要素の数が`usize`に収まらない場合パニックします。
    ///
    /// <!-- Panics if the number of elements in the vector overflows a `usize`. -->
    ///
    /// # Examples
    ///
    /// ```
    /// let mut vec = vec![1, 2, 3];
    /// let mut vec2 = vec![4, 5, 6];
    /// vec.append(&mut vec2);
    /// assert_eq!(vec, [1, 2, 3, 4, 5, 6]);
    /// assert_eq!(vec2, []);
    /// ```
    #[inline]
    #[stable(feature = "append", since = "1.4.0")]
    pub fn append(&mut self, other: &mut Self) {
        unsafe {
            self.append_elements(other.as_slice() as _);
            other.set_len(0);
        }
    }

    /// 他のバッファから`Self`に要素を追加します。
    ///
    /// <!-- Appends elements to `Self` from other buffer. -->
    #[inline]
    unsafe fn append_elements(&mut self, other: *const [T]) {
        let count = (*other).len();
        self.reserve(count);
        let len = self.len();
        ptr::copy_nonoverlapping(other as *const T, self.as_mut_ptr().add(len), count);
        self.len += count;
    }

    /// ベクター内の指定された区間を取り除き、取り除かれた要素を与える抽出イテレータを作成します。
    ///
    /// <!-- Creates a draining iterator that removes the specified range in the vector
    /// and yields the removed items. -->
    ///
    /// 注1: イテレータが部分的にだのみ消費される、または一切消費されない場合も区間内の要素は取り除かれます。
    ///
    /// <!-- Note 1: The element range is removed even if the iterator is only
    /// partially consumed or not consumed at all. -->
    ///
    /// 注2: `Drain`の値がリークしたとき、ベクターから要素がいくつ取り除かれるかは未規定です。
    ///
    /// <!-- Note 2: It is unspecified how many elements are removed from the vector
    /// if the `Drain` value is leaked. -->
    ///
    /// # Panics
    ///
    /// 始点が終点より大きい、または終点がベクターの長さより大きいときパニックします。
    ///
    /// <!-- Panics if the starting point is greater than the end point or if
    /// the end point is greater than the length of the vector. -->
    ///
    /// # Examples
    ///
    /// ```
    /// let mut v = vec![1, 2, 3];
    /// let u: Vec<_> = v.drain(1..).collect();
    /// assert_eq!(v, &[1]);
    /// assert_eq!(u, &[2, 3]);
    ///
    /// // 全区間はベクターをクリアします
    /// v.drain(..);
    /// assert_eq!(v, &[]);
    /// ```
    ///
    /// <!-- ``` -->
    /// <!-- let mut v = vec![1, 2, 3];
    /// let u: Vec<_> = v.drain(1..).collect();
    /// assert_eq!(v, &[1]);
    /// assert_eq!(u, &[2, 3]);
    ///
    /// // A full range clears the vector
    /// v.drain(..);
    /// assert_eq!(v, &[]); -->
    /// <!-- ``` -->
    #[stable(feature = "drain", since = "1.6.0")]
    pub fn drain<R>(&mut self, range: R) -> Drain<'_, T>
        where R: RangeBounds<usize>
    {
        // Memory safety
        //
        // When the Drain is first created, it shortens the length of
        // the source vector to make sure no uninitialized or moved-from elements
        // are accessible at all if the Drain's destructor never gets to run.
        //
        // Drain will ptr::read out the values to remove.
        // When finished, remaining tail of the vec is copied back to cover
        // the hole, and the vector length is restored to the new length.
        //
        let len = self.len();
        let start = match range.start_bound() {
            Included(&n) => n,
            Excluded(&n) => n + 1,
            Unbounded    => 0,
        };
        let end = match range.end_bound() {
            Included(&n) => n + 1,
            Excluded(&n) => n,
            Unbounded    => len,
        };
        assert!(start <= end);
        assert!(end <= len);

        unsafe {
            // set self.vec length's to start, to be safe in case Drain is leaked
            self.set_len(start);
            // Use the borrow in the IterMut to indicate borrowing behavior of the
            // whole Drain iterator (like &mut T).
            let range_slice = slice::from_raw_parts_mut(self.as_mut_ptr().add(start),
                                                        end - start);
            Drain {
                tail_start: end,
                tail_len: len - end,
                iter: range_slice.iter(),
                vec: NonNull::from(self),
            }
        }
    }

    /// 全ての値を取り除き、ベクターを空にします。
    ///
    /// <!-- Clears the vector, removing all values. -->
    ///
    /// このメソッドはベクターの確保された容量に影響しないことに注意してください。
    ///
    /// <!-- Note that this method has no effect on the allocated capacity
    /// of the vector. -->
    ///
    /// # Examples
    ///
    /// ```
    /// let mut v = vec![1, 2, 3];
    ///
    /// v.clear();
    ///
    /// assert!(v.is_empty());
    /// ```
    #[inline]
    #[stable(feature = "rust1", since = "1.0.0")]
    pub fn clear(&mut self) {
        self.truncate(0)
    }

    /// ベクター内の要素の数を返します。ベクターの「長さ」とも呼ばれるものです。
    ///
    /// <!-- Returns the number of elements in the vector, also referred to
    /// as its 'length'. -->
    ///
    /// # Examples
    ///
    /// ```
    /// let a = vec![1, 2, 3];
    /// assert_eq!(a.len(), 3);
    /// ```
    #[inline]
    #[stable(feature = "rust1", since = "1.0.0")]
    pub fn len(&self) -> usize {
        self.len
    }

    /// ベクターが要素を持たないとき`true`を返します。
    ///
    /// <!-- Returns `true` if the vector contains no elements. -->
    ///
    /// # Examples
    ///
    /// ```
    /// let mut v = Vec::new();
    /// assert!(v.is_empty());
    ///
    /// v.push(1);
    /// assert!(!v.is_empty());
    /// ```
    #[stable(feature = "rust1", since = "1.0.0")]
    pub fn is_empty(&self) -> bool {
        self.len() == 0
    }

    /// コレクションを与えられたインデックスで二つに分割します。
    ///
    /// <!-- Splits the collection into two at the given index. -->
    ///
    /// 新たに確保された`Self`を返します。`self`は`[0, at)`の要素を含み、返される`Self`は`[at, len)`の要素を含みます。
    ///
    /// <!-- Returns a newly allocated `Self`. `self` contains elements `[0, at)`,
    /// and the returned `Self` contains elements `[at, len)`. -->
    ///
    /// `self`の容量は変化しないことに注意してください。
    ///
    /// <!-- Note that the capacity of `self` does not change. -->
    ///
    /// # Panics
    ///
    /// `at > len`のときパニックします。
    ///
    /// <!-- Panics if `at > len`. -->
    ///
    /// # Examples
    ///
    /// ```
    /// let mut vec = vec![1,2,3];
    /// let vec2 = vec.split_off(1);
    /// assert_eq!(vec, [1]);
    /// assert_eq!(vec2, [2, 3]);
    /// ```
    #[inline]
    #[stable(feature = "split_off", since = "1.4.0")]
    pub fn split_off(&mut self, at: usize) -> Self {
        assert!(at <= self.len(), "`at` out of bounds");

        let other_len = self.len - at;
        let mut other = Vec::with_capacity(other_len);

        // Unsafely `set_len` and copy items to `other`.
        unsafe {
            self.set_len(at);
            other.set_len(other_len);

            ptr::copy_nonoverlapping(self.as_ptr().add(at),
                                     other.as_mut_ptr(),
                                     other.len());
        }
        other
    }

    /// `len`と`new_len`が等しくなるように`Vec`をインプレースでリサイズします。
    ///
    /// <!-- Resizes the `Vec` in-place so that `len` is equal to `new_len`. -->
    ///
    /// `new_len`が`len`よりも大きいとき`Vec`は差の分だけ拡張され、追加分の位置はクロージャ`f`を呼び出した結果で満たされます。`f`の返り値は生成された順に`Vec`に入ります。
    ///
    /// <!-- If `new_len` is greater than `len`, the `Vec` is extended by the
    /// difference, with each additional slot filled with the result of
    /// calling the closure `f`. The return values from `f` will end up
    /// in the `Vec` in the order they have been generated. -->
    ///
    /// `new_len`が`len`より小さいとき`Vec`は単に切り詰められます。
    ///
    /// <!-- If `new_len` is less than `len`, the `Vec` is simply truncated. -->
    ///
    /// このメソッドはプッシュ毎にクロージャを使用して新しい値を作成します。与えられた値を[`Clone`]するほうが望ましい場合は[`resize`]を使用してください。値を生成するのに[`Default`]トレイトを使用したい場合は[`Default::default()`]を第二引数として渡すことができます。
    ///
    /// <!-- This method uses a closure to create new values on every push. If
    /// you'd rather [`Clone`] a given value, use [`resize`]. If you want
    /// to use the [`Default`] trait to generate values, you can pass
<<<<<<< HEAD
    /// [`Default::default()`] as the second argument.. -->
=======
    /// [`Default::default()`] as the second argument.
>>>>>>> 13184aec
    ///
    /// # Examples
    ///
    /// ```
    /// let mut vec = vec![1, 2, 3];
    /// vec.resize_with(5, Default::default);
    /// assert_eq!(vec, [1, 2, 3, 0, 0]);
    ///
    /// let mut vec = vec![];
    /// let mut p = 1;
    /// vec.resize_with(4, || { p *= 2; p });
    /// assert_eq!(vec, [2, 4, 8, 16]);
    /// ```
    ///
    /// [`resize`]: #method.resize
    /// [`Clone`]: ../../std/clone/trait.Clone.html
    #[stable(feature = "vec_resize_with", since = "1.33.0")]
    pub fn resize_with<F>(&mut self, new_len: usize, f: F)
        where F: FnMut() -> T
    {
        let len = self.len();
        if new_len > len {
            self.extend_with(new_len - len, ExtendFunc(f));
        } else {
            self.truncate(new_len);
        }
    }

    /// Consumes and leaks the `Vec`, returning a mutable reference to the contents,
    /// `&'a mut [T]`. Note that the type `T` must outlive the chosen lifetime
    /// `'a`. If the type has only static references, or none at all, then this
    /// may be chosen to be `'static`.
    ///
    /// This function is similar to the `leak` function on `Box`.
    ///
    /// This function is mainly useful for data that lives for the remainder of
    /// the program's life. Dropping the returned reference will cause a memory
    /// leak.
    ///
    /// # Examples
    ///
    /// Simple usage:
    ///
    /// ```
    /// #![feature(vec_leak)]
    ///
    /// fn main() {
    ///     let x = vec![1, 2, 3];
    ///     let static_ref: &'static mut [usize] = Vec::leak(x);
    ///     static_ref[0] += 1;
    ///     assert_eq!(static_ref, &[2, 2, 3]);
    /// }
    /// ```
    #[unstable(feature = "vec_leak", issue = "62195")]
    #[inline]
    pub fn leak<'a>(vec: Vec<T>) -> &'a mut [T]
    where
        T: 'a // Technically not needed, but kept to be explicit.
    {
        Box::leak(vec.into_boxed_slice())
    }
}

impl<T: Clone> Vec<T> {
    /// `len`と`new_len`が等しくなるように`Vec`をインプレースでリサイズします。
    ///
    /// <!-- Resizes the `Vec` in-place so that `len` is equal to `new_len`. -->
    ///
    /// `new_len`が`len`よりも大きいとき`Vec`は差の分だけ拡張され、追加分の位置は`value`で満たされます。`new_len`が`len`より小さいとき`Vec`は単に切り詰められます。
    ///
    /// <!-- If `new_len` is greater than `len`, the `Vec` is extended by the
    /// difference, with each additional slot filled with `value`.
    /// If `new_len` is less than `len`, the `Vec` is simply truncated. -->
    ///
    /// このメソッドは与えられた値を複製するために[`Clone`]を要求します。より柔軟であることを求める場合 (または[`Clone`]の代わりに[`Default`]に依存したい場合)、[`resize_with`]を使用してください。
    ///
    /// <!-- This method requires [`Clone`] to be able clone the passed value. If
    /// you need more flexibility (or want to rely on [`Default`] instead of
    /// [`Clone`]), use [`resize_with`]. -->
    ///
    /// # Examples
    ///
    /// ```
    /// let mut vec = vec!["hello"];
    /// vec.resize(3, "world");
    /// assert_eq!(vec, ["hello", "world", "world"]);
    ///
    /// let mut vec = vec![1, 2, 3, 4];
    /// vec.resize(2, 0);
    /// assert_eq!(vec, [1, 2]);
    /// ```
    ///
    /// [`Clone`]: ../../std/clone/trait.Clone.html
    /// [`Default`]: ../../std/default/trait.Default.html
    /// [`resize_with`]: #method.resize_with
    #[stable(feature = "vec_resize", since = "1.5.0")]
    pub fn resize(&mut self, new_len: usize, value: T) {
        let len = self.len();

        if new_len > len {
            self.extend_with(new_len - len, ExtendElement(value))
        } else {
            self.truncate(new_len);
        }
    }

    /// スライスのすべての要素を複製し`Vec`に追加します。
    ///
    /// <!-- Clones and appends all elements in a slice to the `Vec`. -->
    ///
    /// スライス`other`を走査し、各要素を複製し、そしてそれを`Vec`に追加します。`other`は順に反復されます。
    ///
    /// <!-- Iterates over the slice `other`, clones each element, and then appends
    /// it to this `Vec`. The `other` vector is traversed in-order. -->
    ///
    /// この関数はスライスで動作することに特殊化していることを除いて[`extend`]と同じであることに注意してください。
    /// もしRustが特殊化 (訳注: [specialization](https://github.com/rust-lang/rust/issues/31844)) を手に入れた場合、この関数は恐らく非推奨になります (しかしそれでも利用は可能です)。
    ///
    /// <!-- Note that this function is same as [`extend`] except that it is
    /// specialized to work with slices instead. If and when Rust gets
    /// specialization this function will likely be deprecated (but still
    /// available). -->
    ///
    /// # Examples
    ///
    /// ```
    /// let mut vec = vec![1];
    /// vec.extend_from_slice(&[2, 3, 4]);
    /// assert_eq!(vec, [1, 2, 3, 4]);
    /// ```
    ///
    /// [`extend`]: #method.extend
    #[stable(feature = "vec_extend_from_slice", since = "1.6.0")]
    pub fn extend_from_slice(&mut self, other: &[T]) {
        self.spec_extend(other.iter())
    }
}

impl<T: Default> Vec<T> {
    /// `len`と`new_len`が等しくなるように`Vec`をインプレースでリサイズします。
    ///
    /// <!-- Resizes the `Vec` in-place so that `len` is equal to `new_len`. -->
    ///
    /// `new_len`が`len`よりも大きいとき`Vec`は差の分だけ拡張され、追加分の位置は[`Default::default()`]で満たされます。`new_len`が`len`より小さいとき`Vec`は単に切り詰められます。
    ///
    /// <!-- If `new_len` is greater than `len`, the `Vec` is extended by the
    /// difference, with each additional slot filled with [`Default::default()`].
    /// If `new_len` is less than `len`, the `Vec` is simply truncated. -->
    ///
    /// このメソッドはプッシュ毎に[`Default`]を使用して新しい値を作成します。与えられた値を[`Clone`]するほうが好ましい場合は[`resize`]を使用してください。
    ///
    /// <!-- This method uses [`Default`] to create new values on every push. If
    /// you'd rather [`Clone`] a given value, use [`resize`]. -->
    ///
    /// # Examples
    ///
    /// ```
    /// # #![allow(deprecated)]
    /// #![feature(vec_resize_default)]
    ///
    /// let mut vec = vec![1, 2, 3];
    /// vec.resize_default(5);
    /// assert_eq!(vec, [1, 2, 3, 0, 0]);
    ///
    /// let mut vec = vec![1, 2, 3, 4];
    /// vec.resize_default(2);
    /// assert_eq!(vec, [1, 2]);
    /// ```
    ///
    /// [`resize`]: #method.resize
    /// [`Default::default()`]: ../../std/default/trait.Default.html#tymethod.default
    /// [`Default`]: ../../std/default/trait.Default.html
    /// [`Clone`]: ../../std/clone/trait.Clone.html
    #[unstable(feature = "vec_resize_default", issue = "41758")]
    #[rustc_deprecated(reason = "これは取り除かれていっており、代わりに`.resize_with(Default::default)`が使われています。同意できない場合、トラッキングイシューにコメントしてください。", since = "1.33.0")]
    // #[rustc_deprecated(reason = "This is moving towards being removed in favor \
    //     of `.resize_with(Default::default)`.  If you disagree, please comment \
    //     in the tracking issue.", since = "1.33.0")]
    pub fn resize_default(&mut self, new_len: usize) {
        let len = self.len();

        if new_len > len {
            self.extend_with(new_len - len, ExtendDefault);
        } else {
            self.truncate(new_len);
        }
    }
}

// This code generalises `extend_with_{element,default}`.
trait ExtendWith<T> {
    fn next(&mut self) -> T;
    fn last(self) -> T;
}

struct ExtendElement<T>(T);
impl<T: Clone> ExtendWith<T> for ExtendElement<T> {
    fn next(&mut self) -> T { self.0.clone() }
    fn last(self) -> T { self.0 }
}

struct ExtendDefault;
impl<T: Default> ExtendWith<T> for ExtendDefault {
    fn next(&mut self) -> T { Default::default() }
    fn last(self) -> T { Default::default() }
}

struct ExtendFunc<F>(F);
impl<T, F: FnMut() -> T> ExtendWith<T> for ExtendFunc<F> {
    fn next(&mut self) -> T { (self.0)() }
    fn last(mut self) -> T { (self.0)() }
}

impl<T> Vec<T> {
    /// 与えられたジェネレータを使用して、ベクターを`n`個の値で拡張します。
    ///
    /// <!-- Extend the vector by `n` values, using the given generator. -->
    fn extend_with<E: ExtendWith<T>>(&mut self, n: usize, mut value: E) {
        self.reserve(n);

        unsafe {
            let mut ptr = self.as_mut_ptr().add(self.len());
            // Use SetLenOnDrop to work around bug where compiler
            // may not realize the store through `ptr` through self.set_len()
            // don't alias.
            let mut local_len = SetLenOnDrop::new(&mut self.len);

            // Write all elements except the last one
            for _ in 1..n {
                ptr::write(ptr, value.next());
                ptr = ptr.offset(1);
                // Increment the length in every step in case next() panics
                local_len.increment_len(1);
            }

            if n > 0 {
                // We can write the last element directly without cloning needlessly
                ptr::write(ptr, value.last());
                local_len.increment_len(1);
            }

            // len set by scope guard
        }
    }
}

// Set the length of the vec when the `SetLenOnDrop` value goes out of scope.
//
// The idea is: The length field in SetLenOnDrop is a local variable
// that the optimizer will see does not alias with any stores through the Vec's data
// pointer. This is a workaround for alias analysis issue #32155
struct SetLenOnDrop<'a> {
    len: &'a mut usize,
    local_len: usize,
}

impl<'a> SetLenOnDrop<'a> {
    #[inline]
    fn new(len: &'a mut usize) -> Self {
        SetLenOnDrop { local_len: *len, len: len }
    }

    #[inline]
    fn increment_len(&mut self, increment: usize) {
        self.local_len += increment;
    }

    #[inline]
    fn decrement_len(&mut self, decrement: usize) {
        self.local_len -= decrement;
    }
}

impl Drop for SetLenOnDrop<'_> {
    #[inline]
    fn drop(&mut self) {
        *self.len = self.local_len;
    }
}

impl<T: PartialEq> Vec<T> {
    /// [`PartialEq`]トレイトの実装によって連続して繰り返されている要素を取り除きます。
    ///
    /// <!-- Removes consecutive repeated elements in the vector according to the
    /// [`PartialEq`] trait implementation. -->
    ///
    /// ベクターがソートされているときこのメソッドは全ての重複を取り除きます。
    ///
    /// <!-- If the vector is sorted, this removes all duplicates. -->
    ///
    /// # Examples
    ///
    /// ```
    /// let mut vec = vec![1, 2, 2, 3, 2];
    ///
    /// vec.dedup();
    ///
    /// assert_eq!(vec, [1, 2, 3, 2]);
    /// ```
    #[stable(feature = "rust1", since = "1.0.0")]
    #[inline]
    pub fn dedup(&mut self) {
        self.dedup_by(|a, b| a == b)
    }

    /// ベクターから最初の`item`のインスタンスをもし存在するならば取り除きます。
    ///
    /// <!-- Removes the first instance of `item` from the vector if the item exists. -->
    ///
    /// # Examples
    ///
    /// ```
    /// # #![feature(vec_remove_item)]
    /// let mut vec = vec![1, 2, 3, 1];
    ///
    /// vec.remove_item(&1);
    ///
    /// assert_eq!(vec, vec![2, 3, 1]);
    /// ```
    #[unstable(feature = "vec_remove_item", reason = "recently added", issue = "40062")]
    pub fn remove_item(&mut self, item: &T) -> Option<T> {
        let pos = self.iter().position(|x| *x == *item)?;
        Some(self.remove(pos))
    }
}

////////////////////////////////////////////////////////////////////////////////
// Internal methods and functions
////////////////////////////////////////////////////////////////////////////////

#[doc(hidden)]
#[stable(feature = "rust1", since = "1.0.0")]
pub fn from_elem<T: Clone>(elem: T, n: usize) -> Vec<T> {
    <T as SpecFromElem>::from_elem(elem, n)
}

// Specialization trait used for Vec::from_elem
trait SpecFromElem: Sized {
    fn from_elem(elem: Self, n: usize) -> Vec<Self>;
}

impl<T: Clone> SpecFromElem for T {
    default fn from_elem(elem: Self, n: usize) -> Vec<Self> {
        let mut v = Vec::with_capacity(n);
        v.extend_with(n, ExtendElement(elem));
        v
    }
}

impl SpecFromElem for u8 {
    #[inline]
    fn from_elem(elem: u8, n: usize) -> Vec<u8> {
        if elem == 0 {
            return Vec {
                buf: RawVec::with_capacity_zeroed(n),
                len: n,
            }
        }
        unsafe {
            let mut v = Vec::with_capacity(n);
            ptr::write_bytes(v.as_mut_ptr(), elem, n);
            v.set_len(n);
            v
        }
    }
}

impl<T: Clone + IsZero> SpecFromElem for T {
    #[inline]
    fn from_elem(elem: T, n: usize) -> Vec<T> {
        if elem.is_zero() {
            return Vec {
                buf: RawVec::with_capacity_zeroed(n),
                len: n,
            }
        }
        let mut v = Vec::with_capacity(n);
        v.extend_with(n, ExtendElement(elem));
        v
    }
}

unsafe trait IsZero {
    /// この値がゼロかどうか
    ///
    /// <!-- Whether this value is zero -->
    fn is_zero(&self) -> bool;
}

macro_rules! impl_is_zero {
    ($t: ty, $is_zero: expr) => {
        unsafe impl IsZero for $t {
            #[inline]
            fn is_zero(&self) -> bool {
                $is_zero(*self)
            }
        }
    }
}

impl_is_zero!(i8, |x| x == 0);
impl_is_zero!(i16, |x| x == 0);
impl_is_zero!(i32, |x| x == 0);
impl_is_zero!(i64, |x| x == 0);
impl_is_zero!(i128, |x| x == 0);
impl_is_zero!(isize, |x| x == 0);

impl_is_zero!(u16, |x| x == 0);
impl_is_zero!(u32, |x| x == 0);
impl_is_zero!(u64, |x| x == 0);
impl_is_zero!(u128, |x| x == 0);
impl_is_zero!(usize, |x| x == 0);

impl_is_zero!(bool, |x| x == false);
impl_is_zero!(char, |x| x == '\0');

impl_is_zero!(f32, |x: f32| x.to_bits() == 0);
impl_is_zero!(f64, |x: f64| x.to_bits() == 0);

unsafe impl<T: ?Sized> IsZero for *const T {
    #[inline]
    fn is_zero(&self) -> bool {
        (*self).is_null()
    }
}

unsafe impl<T: ?Sized> IsZero for *mut T {
    #[inline]
    fn is_zero(&self) -> bool {
        (*self).is_null()
    }
}


////////////////////////////////////////////////////////////////////////////////
// Common trait implementations for Vec
////////////////////////////////////////////////////////////////////////////////

#[stable(feature = "rust1", since = "1.0.0")]
impl<T: Clone> Clone for Vec<T> {
    #[cfg(not(test))]
    fn clone(&self) -> Vec<T> {
        <[T]>::to_vec(&**self)
    }

    // HACK(japaric): with cfg(test) the inherent `[T]::to_vec` method, which is
    // required for this method definition, is not available. Instead use the
    // `slice::to_vec`  function which is only available with cfg(test)
    // NB see the slice::hack module in slice.rs for more information
    #[cfg(test)]
    fn clone(&self) -> Vec<T> {
        crate::slice::to_vec(&**self)
    }

    fn clone_from(&mut self, other: &Vec<T>) {
        other.as_slice().clone_into(self);
    }
}

#[stable(feature = "rust1", since = "1.0.0")]
impl<T: Hash> Hash for Vec<T> {
    #[inline]
    fn hash<H: hash::Hasher>(&self, state: &mut H) {
        Hash::hash(&**self, state)
    }
}

#[stable(feature = "rust1", since = "1.0.0")]
#[rustc_on_unimplemented(
    message="vector indices are of type `usize` or ranges of `usize`",
    label="vector indices are of type `usize` or ranges of `usize`",
)]
impl<T, I: SliceIndex<[T]>> Index<I> for Vec<T> {
    type Output = I::Output;

    #[inline]
    fn index(&self, index: I) -> &Self::Output {
        Index::index(&**self, index)
    }
}

#[stable(feature = "rust1", since = "1.0.0")]
#[rustc_on_unimplemented(
    message="vector indices are of type `usize` or ranges of `usize`",
    label="vector indices are of type `usize` or ranges of `usize`",
)]
impl<T, I: SliceIndex<[T]>> IndexMut<I> for Vec<T> {
    #[inline]
    fn index_mut(&mut self, index: I) -> &mut Self::Output {
        IndexMut::index_mut(&mut **self, index)
    }
}

#[stable(feature = "rust1", since = "1.0.0")]
impl<T> ops::Deref for Vec<T> {
    type Target = [T];

    fn deref(&self) -> &[T] {
        unsafe {
            slice::from_raw_parts(self.as_ptr(), self.len)
        }
    }
}

#[stable(feature = "rust1", since = "1.0.0")]
impl<T> ops::DerefMut for Vec<T> {
    fn deref_mut(&mut self) -> &mut [T] {
        unsafe {
            slice::from_raw_parts_mut(self.as_mut_ptr(), self.len)
        }
    }
}

#[stable(feature = "rust1", since = "1.0.0")]
impl<T> FromIterator<T> for Vec<T> {
    #[inline]
    fn from_iter<I: IntoIterator<Item = T>>(iter: I) -> Vec<T> {
        <Self as SpecExtend<T, I::IntoIter>>::from_iter(iter.into_iter())
    }
}

#[stable(feature = "rust1", since = "1.0.0")]
impl<T> IntoIterator for Vec<T> {
    type Item = T;
    type IntoIter = IntoIter<T>;

    /// 消費イテレータを作成します。すなわちベクターの各値を (最初から最後まで) 外にムーブするイテレータです。このメソッドを呼び出した後、ベクターは使用できません。
    ///
    /// <!-- Creates a consuming iterator, that is, one that moves each value out of
    /// the vector (from start to end). The vector cannot be used after calling
    /// this. -->
    ///
    /// # Examples
    ///
    /// ```
    /// let v = vec!["a".to_string(), "b".to_string()];
    /// for s in v.into_iter() {
    ///     // sはString型であって、&Stringではない
    ///     println!("{}", s);
    /// }
    /// ```
    ///
    /// <!-- ``` -->
    /// <!-- let v = vec!["a".to_string(), "b".to_string()];
    /// for s in v.into_iter() {
    ///     // s has type String, not &String
    ///     println!("{}", s);
    /// } -->
    /// <!-- ``` -->
    #[inline]
    fn into_iter(mut self) -> IntoIter<T> {
        unsafe {
            let begin = self.as_mut_ptr();
            let end = if mem::size_of::<T>() == 0 {
                arith_offset(begin as *const i8, self.len() as isize) as *const T
            } else {
                begin.add(self.len()) as *const T
            };
            let cap = self.buf.capacity();
            mem::forget(self);
            IntoIter {
                buf: NonNull::new_unchecked(begin),
                phantom: PhantomData,
                cap,
                ptr: begin,
                end,
            }
        }
    }
}

#[stable(feature = "rust1", since = "1.0.0")]
impl<'a, T> IntoIterator for &'a Vec<T> {
    type Item = &'a T;
    type IntoIter = slice::Iter<'a, T>;

    fn into_iter(self) -> slice::Iter<'a, T> {
        self.iter()
    }
}

#[stable(feature = "rust1", since = "1.0.0")]
impl<'a, T> IntoIterator for &'a mut Vec<T> {
    type Item = &'a mut T;
    type IntoIter = slice::IterMut<'a, T>;

    fn into_iter(self) -> slice::IterMut<'a, T> {
        self.iter_mut()
    }
}

#[stable(feature = "rust1", since = "1.0.0")]
impl<T> Extend<T> for Vec<T> {
    #[inline]
    fn extend<I: IntoIterator<Item = T>>(&mut self, iter: I) {
        <Self as SpecExtend<T, I::IntoIter>>::spec_extend(self, iter.into_iter())
    }
}

// Specialization trait used for Vec::from_iter and Vec::extend
trait SpecExtend<T, I> {
    fn from_iter(iter: I) -> Self;
    fn spec_extend(&mut self, iter: I);
}

impl<T, I> SpecExtend<T, I> for Vec<T>
    where I: Iterator<Item=T>,
{
    default fn from_iter(mut iterator: I) -> Self {
        // Unroll the first iteration, as the vector is going to be
        // expanded on this iteration in every case when the iterable is not
        // empty, but the loop in extend_desugared() is not going to see the
        // vector being full in the few subsequent loop iterations.
        // So we get better branch prediction.
        let mut vector = match iterator.next() {
            None => return Vec::new(),
            Some(element) => {
                let (lower, _) = iterator.size_hint();
                let mut vector = Vec::with_capacity(lower.saturating_add(1));
                unsafe {
                    ptr::write(vector.get_unchecked_mut(0), element);
                    vector.set_len(1);
                }
                vector
            }
        };
        <Vec<T> as SpecExtend<T, I>>::spec_extend(&mut vector, iterator);
        vector
    }

    default fn spec_extend(&mut self, iter: I) {
        self.extend_desugared(iter)
    }
}

impl<T, I> SpecExtend<T, I> for Vec<T>
    where I: TrustedLen<Item=T>,
{
    default fn from_iter(iterator: I) -> Self {
        let mut vector = Vec::new();
        vector.spec_extend(iterator);
        vector
    }

    default fn spec_extend(&mut self, iterator: I) {
        // This is the case for a TrustedLen iterator.
        let (low, high) = iterator.size_hint();
        if let Some(high_value) = high {
            debug_assert_eq!(low, high_value,
                             "TrustedLen iterator's size hint is not exact: {:?}",
                             (low, high));
        }
        if let Some(additional) = high {
            self.reserve(additional);
            unsafe {
                let mut ptr = self.as_mut_ptr().add(self.len());
                let mut local_len = SetLenOnDrop::new(&mut self.len);
                iterator.for_each(move |element| {
                    ptr::write(ptr, element);
                    ptr = ptr.offset(1);
                    // NB can't overflow since we would have had to alloc the address space
                    local_len.increment_len(1);
                });
            }
        } else {
            self.extend_desugared(iterator)
        }
    }
}

impl<T> SpecExtend<T, IntoIter<T>> for Vec<T> {
    fn from_iter(iterator: IntoIter<T>) -> Self {
        // A common case is passing a vector into a function which immediately
        // re-collects into a vector. We can short circuit this if the IntoIter
        // has not been advanced at all.
        if iterator.buf.as_ptr() as *const _ == iterator.ptr {
            unsafe {
                let vec = Vec::from_raw_parts(iterator.buf.as_ptr(),
                                              iterator.len(),
                                              iterator.cap);
                mem::forget(iterator);
                vec
            }
        } else {
            let mut vector = Vec::new();
            vector.spec_extend(iterator);
            vector
        }
    }

    fn spec_extend(&mut self, mut iterator: IntoIter<T>) {
        unsafe {
            self.append_elements(iterator.as_slice() as _);
        }
        iterator.ptr = iterator.end;
    }
}

impl<'a, T: 'a, I> SpecExtend<&'a T, I> for Vec<T>
    where I: Iterator<Item=&'a T>,
          T: Clone,
{
    default fn from_iter(iterator: I) -> Self {
        SpecExtend::from_iter(iterator.cloned())
    }

    default fn spec_extend(&mut self, iterator: I) {
        self.spec_extend(iterator.cloned())
    }
}

impl<'a, T: 'a> SpecExtend<&'a T, slice::Iter<'a, T>> for Vec<T>
    where T: Copy,
{
    fn spec_extend(&mut self, iterator: slice::Iter<'a, T>) {
        let slice = iterator.as_slice();
        self.reserve(slice.len());
        unsafe {
            let len = self.len();
            self.set_len(len + slice.len());
            self.get_unchecked_mut(len..).copy_from_slice(slice);
        }
    }
}

impl<T> Vec<T> {
    fn extend_desugared<I: Iterator<Item = T>>(&mut self, mut iterator: I) {
        // This is the case for a general iterator.
        //
        // This function should be the moral equivalent of:
        //
        //      for item in iterator {
        //          self.push(item);
        //      }
        while let Some(element) = iterator.next() {
            let len = self.len();
            if len == self.capacity() {
                let (lower, _) = iterator.size_hint();
                self.reserve(lower.saturating_add(1));
            }
            unsafe {
                ptr::write(self.get_unchecked_mut(len), element);
                // NB can't overflow since we would have had to alloc the address space
                self.set_len(len + 1);
            }
        }
    }

    /// ベクター内の指定された区間を指定された`replace_with`イテレータで置き換え、取り除かれた要素を与える置換イテレータを作成します。`replace_with`は`range`と同じ長さである必要はありません。
    ///
    /// <!-- Creates a splicing iterator that replaces the specified range in the vector
    /// with the given `replace_with` iterator and yields the removed items.
    /// `replace_with` does not need to be the same length as `range`. -->
    ///
    /// 注1: イテレータが最後まで消費されない場合も区間内の要素は取り除かれます。
    ///
    /// <!-- Note 1: The element range is removed even if the iterator is not
    /// consumed until the end. -->
    ///
    /// `Splice`の値がリークした場合、何個の要素がベクターから取り除かれるかは未規定です。
    ///
    /// <!-- Note 2: It is unspecified how many elements are removed from the vector,
    /// if the `Splice` value is leaked. -->
    ///
    /// 注3: `Splice`がドロップされたとき、入力のイテレータ`replace_with`は消費のみされます。
    ///
<<<<<<< HEAD
    /// <!-- Note 3: The input iterator `replace_with` is only consumed
    /// when the `Splice` value is dropped. -->
    ///
    /// 注4: このメソッドは次の場合最適です:
    ///
    /// * 後部 (ベクター内の`range`の後の要素) が空のとき
    /// * または`replace_with`が`range`の長さ以下の個数の要素を与えるとき
    /// * または`size_hint()`の下限が正確であるとき。
    ///
    /// <!-- Note 4: This is optimal if:
=======
    /// The element range is removed even if the iterator is not consumed until the end.
    ///
    /// It is unspecified how many elements are removed from the vector
    /// if the `Splice` value is leaked.
    ///
    /// The input iterator `replace_with` is only consumed when the `Splice` value is dropped.
    ///
    /// This is optimal if:
>>>>>>> 13184aec
    ///
    /// * The tail (elements in the vector after `range`) is empty,
    /// * or `replace_with` yields fewer elements than `range`’s length
    /// * or the lower bound of its `size_hint()` is exact. -->
    ///
    /// そうでない場合、一時的なベクターがアロケートされ、後部は二度移動されます。
    ///
    /// <!-- Otherwise, a temporary vector is allocated and the tail is moved twice. -->
    ///
    /// # Panics
    ///
    /// 始点が終点より大きい場合、または終点がベクターの長さより大きい場合パニックします。
    ///
    /// <!-- Panics if the starting point is greater than the end point or if
    /// the end point is greater than the length of the vector. -->
    ///
    /// # Examples
    ///
    /// ```
    /// let mut v = vec![1, 2, 3];
    /// let new = [7, 8];
    /// let u: Vec<_> = v.splice(..2, new.iter().cloned()).collect();
    /// assert_eq!(v, &[7, 8, 3]);
    /// assert_eq!(u, &[1, 2]);
    /// ```
    #[inline]
    #[stable(feature = "vec_splice", since = "1.21.0")]
    pub fn splice<R, I>(&mut self, range: R, replace_with: I) -> Splice<'_, I::IntoIter>
        where R: RangeBounds<usize>, I: IntoIterator<Item=T>
    {
        Splice {
            drain: self.drain(range),
            replace_with: replace_with.into_iter(),
        }
    }

    /// 要素を取り除くべきかの判定にクロージャを使用するイテレータを作成します。
    ///
    /// <!-- Creates an iterator which uses a closure to determine if an element should be removed. -->
    ///
    /// クロージャがtrueを返すとき、要素は取り除かれ、イテレータによって与えられます。
    /// クロージャがfalseを返すとき、要素はベクターに保持され、イテレータによって与えられることはありません。
    ///
    /// <!-- If the closure returns true, then the element is removed and yielded.
    /// If the closure returns false, the element will remain in the vector and will not be yielded
    /// by the iterator. -->
    ///
    /// このメソッドを使うことは次のコードと同値です:
    ///
    /// <!-- Using this method is equivalent to the following code: -->
    ///
    /// ```
    /// # let some_predicate = |x: &mut i32| { *x == 2 || *x == 3 || *x == 6 };
    /// # let mut vec = vec![1, 2, 3, 4, 5, 6];
    /// let mut i = 0;
    /// while i != vec.len() {
    ///     if some_predicate(&mut vec[i]) {
    ///         let val = vec.remove(i);
    ///         // ここにあなたのコード
    ///     } else {
    ///         i += 1;
    ///     }
    /// }
    ///
    /// # assert_eq!(vec, vec![1, 4, 5]);
    /// ```
    ///
    /// <!-- ``` -->
    /// <!-- # let some_predicate = |x: &mut i32| { *x == 2 || *x == 3 || *x == 6 };
    /// # let mut vec = vec![1, 2, 3, 4, 5, 6];
    /// let mut i = 0;
    /// while i != vec.len() {
    ///     if some_predicate(&mut vec[i]) {
    ///         let val = vec.remove(i);
    ///         // your code here
    ///     } else {
    ///         i += 1;
    ///     }
    /// }
    ///
    /// # assert_eq!(vec, vec![1, 4, 5]); -->
    /// <!-- ``` -->
    ///
    /// しかし`drain_filter`はより簡単に使えます。`drain_filter`は配列の要素をまとめて移動できるので、より効率的でもあります。
    ///
    /// <!-- But `drain_filter` is easier to use. `drain_filter` is also more efficient,
    /// because it can backshift the elements of the array in bulk. -->
    ///
    /// `drain_filter`では保持か除外かの選択に関わらず、filterクロージャの中で各要素を変化させることもできるので注意してください。
    ///
    /// <!-- Note that `drain_filter` also lets you mutate every element in the filter closure,
    /// regardless of whether you choose to keep or remove it. -->
    ///
    ///
    /// # Examples
    ///
    /// 配列を偶数と奇数に分割し、元の確保されたメモリを再利用します:
    ///
    /// <!-- Splitting an array into evens and odds, reusing the original allocation: -->
    ///
    /// ```
    /// #![feature(drain_filter)]
    /// let mut numbers = vec![1, 2, 3, 4, 5, 6, 8, 9, 11, 13, 14, 15];
    ///
    /// let evens = numbers.drain_filter(|x| *x % 2 == 0).collect::<Vec<_>>();
    /// let odds = numbers;
    ///
    /// assert_eq!(evens, vec![2, 4, 6, 8, 14]);
    /// assert_eq!(odds, vec![1, 3, 5, 9, 11, 13, 15]);
    /// ```
    #[unstable(feature = "drain_filter", reason = "recently added", issue = "43244")]
    pub fn drain_filter<F>(&mut self, filter: F) -> DrainFilter<'_, T, F>
        where F: FnMut(&mut T) -> bool,
    {
        let old_len = self.len();

        // Guard against us getting leaked (leak amplification)
        unsafe { self.set_len(0); }

        DrainFilter {
            vec: self,
            idx: 0,
            del: 0,
            old_len,
            pred: filter,
            panic_flag: false,
        }
    }
}

/// Vecに要素をプッシュする前に参照からコピーするExtendの実装です。
///
/// <!-- Extend implementation that copies elements out of references before pushing them onto the Vec. -->
///
/// この実装はスライスイテレータに特殊化されていて、一度にスライス全体を追加するために[`copy_from_slice`]を使います。
///
/// <!-- This implementation is specialized for slice iterators, where it uses [`copy_from_slice`] to
/// append the entire slice at once. -->
///
/// [`copy_from_slice`]: ../../std/primitive.slice.html#method.copy_from_slice
#[stable(feature = "extend_ref", since = "1.2.0")]
impl<'a, T: 'a + Copy> Extend<&'a T> for Vec<T> {
    fn extend<I: IntoIterator<Item = &'a T>>(&mut self, iter: I) {
        self.spec_extend(iter.into_iter())
    }
}

macro_rules! __impl_slice_eq1 {
    ([$($vars:tt)*] $lhs:ty, $rhs:ty, $($constraints:tt)*) => {
        #[stable(feature = "rust1", since = "1.0.0")]
        impl<A, B, $($vars)*> PartialEq<$rhs> for $lhs
        where
            A: PartialEq<B>,
            $($constraints)*
        {
            #[inline]
            fn eq(&self, other: &$rhs) -> bool { self[..] == other[..] }
            #[inline]
            fn ne(&self, other: &$rhs) -> bool { self[..] != other[..] }
        }
    }
}

__impl_slice_eq1! { [] Vec<A>, Vec<B>, }
__impl_slice_eq1! { [] Vec<A>, &[B], }
__impl_slice_eq1! { [] Vec<A>, &mut [B], }
__impl_slice_eq1! { [] Cow<'_, [A]>, &[B], A: Clone }
__impl_slice_eq1! { [] Cow<'_, [A]>, &mut [B], A: Clone }
__impl_slice_eq1! { [] Cow<'_, [A]>, Vec<B>, A: Clone }
__impl_slice_eq1! { [const N: usize] Vec<A>, [B; N], [B; N]: LengthAtMost32 }
__impl_slice_eq1! { [const N: usize] Vec<A>, &[B; N], [B; N]: LengthAtMost32 }

// NOTE: some less important impls are omitted to reduce code bloat
// FIXME(Centril): Reconsider this?
//__impl_slice_eq1! { [const N: usize] Vec<A>, &mut [B; N], [B; N]: LengthAtMost32 }
//__impl_slice_eq1! { [const N: usize] Cow<'a, [A]>, [B; N], [B; N]: LengthAtMost32 }
//__impl_slice_eq1! { [const N: usize] Cow<'a, [A]>, &[B; N], [B; N]: LengthAtMost32 }
//__impl_slice_eq1! { [const N: usize] Cow<'a, [A]>, &mut [B; N], [B; N]: LengthAtMost32 }

/// 辞書式順序でベクターの比較を実装します。
///
/// <!-- Implements comparison of vectors, lexicographically. -->
#[stable(feature = "rust1", since = "1.0.0")]
impl<T: PartialOrd> PartialOrd for Vec<T> {
    #[inline]
    fn partial_cmp(&self, other: &Vec<T>) -> Option<Ordering> {
        PartialOrd::partial_cmp(&**self, &**other)
    }
}

#[stable(feature = "rust1", since = "1.0.0")]
impl<T: Eq> Eq for Vec<T> {}

/// 辞書式順序でベクターの順序を実装します。
///
/// <!-- Implements ordering of vectors, lexicographically. -->
#[stable(feature = "rust1", since = "1.0.0")]
impl<T: Ord> Ord for Vec<T> {
    #[inline]
    fn cmp(&self, other: &Vec<T>) -> Ordering {
        Ord::cmp(&**self, &**other)
    }
}

#[stable(feature = "rust1", since = "1.0.0")]
unsafe impl<#[may_dangle] T> Drop for Vec<T> {
    fn drop(&mut self) {
        unsafe {
            // use drop for [T]
            ptr::drop_in_place(&mut self[..]);
        }
        // RawVec handles deallocation
    }
}

#[stable(feature = "rust1", since = "1.0.0")]
impl<T> Default for Vec<T> {
    /// 空の`Vec<T>`を作成します。
    ///
    /// <!-- Creates an empty `Vec<T>`. -->
    fn default() -> Vec<T> {
        Vec::new()
    }
}

#[stable(feature = "rust1", since = "1.0.0")]
impl<T: fmt::Debug> fmt::Debug for Vec<T> {
    fn fmt(&self, f: &mut fmt::Formatter<'_>) -> fmt::Result {
        fmt::Debug::fmt(&**self, f)
    }
}

#[stable(feature = "rust1", since = "1.0.0")]
impl<T> AsRef<Vec<T>> for Vec<T> {
    fn as_ref(&self) -> &Vec<T> {
        self
    }
}

#[stable(feature = "vec_as_mut", since = "1.5.0")]
impl<T> AsMut<Vec<T>> for Vec<T> {
    fn as_mut(&mut self) -> &mut Vec<T> {
        self
    }
}

#[stable(feature = "rust1", since = "1.0.0")]
impl<T> AsRef<[T]> for Vec<T> {
    fn as_ref(&self) -> &[T] {
        self
    }
}

#[stable(feature = "vec_as_mut", since = "1.5.0")]
impl<T> AsMut<[T]> for Vec<T> {
    fn as_mut(&mut self) -> &mut [T] {
        self
    }
}

#[stable(feature = "rust1", since = "1.0.0")]
impl<T: Clone> From<&[T]> for Vec<T> {
    #[cfg(not(test))]
    fn from(s: &[T]) -> Vec<T> {
        s.to_vec()
    }
    #[cfg(test)]
    fn from(s: &[T]) -> Vec<T> {
        crate::slice::to_vec(s)
    }
}

#[stable(feature = "vec_from_mut", since = "1.19.0")]
impl<T: Clone> From<&mut [T]> for Vec<T> {
    #[cfg(not(test))]
    fn from(s: &mut [T]) -> Vec<T> {
        s.to_vec()
    }
    #[cfg(test)]
    fn from(s: &mut [T]) -> Vec<T> {
        crate::slice::to_vec(s)
    }
}

#[stable(feature = "vec_from_cow_slice", since = "1.14.0")]
impl<'a, T> From<Cow<'a, [T]>> for Vec<T> where [T]: ToOwned<Owned=Vec<T>> {
    fn from(s: Cow<'a, [T]>) -> Vec<T> {
        s.into_owned()
    }
}

// note: test pulls in libstd, which causes errors here
#[cfg(not(test))]
#[stable(feature = "vec_from_box", since = "1.18.0")]
impl<T> From<Box<[T]>> for Vec<T> {
    fn from(s: Box<[T]>) -> Vec<T> {
        s.into_vec()
    }
}

// note: test pulls in libstd, which causes errors here
#[cfg(not(test))]
#[stable(feature = "box_from_vec", since = "1.20.0")]
impl<T> From<Vec<T>> for Box<[T]> {
    fn from(v: Vec<T>) -> Box<[T]> {
        v.into_boxed_slice()
    }
}

#[stable(feature = "rust1", since = "1.0.0")]
impl From<&str> for Vec<u8> {
    fn from(s: &str) -> Vec<u8> {
        From::from(s.as_bytes())
    }
}

////////////////////////////////////////////////////////////////////////////////
// Clone-on-write
////////////////////////////////////////////////////////////////////////////////

#[stable(feature = "cow_from_vec", since = "1.8.0")]
impl<'a, T: Clone> From<&'a [T]> for Cow<'a, [T]> {
    fn from(s: &'a [T]) -> Cow<'a, [T]> {
        Cow::Borrowed(s)
    }
}

#[stable(feature = "cow_from_vec", since = "1.8.0")]
impl<'a, T: Clone> From<Vec<T>> for Cow<'a, [T]> {
    fn from(v: Vec<T>) -> Cow<'a, [T]> {
        Cow::Owned(v)
    }
}

#[stable(feature = "cow_from_vec_ref", since = "1.28.0")]
impl<'a, T: Clone> From<&'a Vec<T>> for Cow<'a, [T]> {
    fn from(v: &'a Vec<T>) -> Cow<'a, [T]> {
        Cow::Borrowed(v.as_slice())
    }
}

#[stable(feature = "rust1", since = "1.0.0")]
impl<'a, T> FromIterator<T> for Cow<'a, [T]> where T: Clone {
    fn from_iter<I: IntoIterator<Item = T>>(it: I) -> Cow<'a, [T]> {
        Cow::Owned(FromIterator::from_iter(it))
    }
}

////////////////////////////////////////////////////////////////////////////////
// Iterators
////////////////////////////////////////////////////////////////////////////////

/// ベクターから所有権をムーブするイテレータ。
///
/// <!-- An iterator that moves out of a vector. -->
///
/// この構造体は[`Vec`][`Vec`]の`into_iter`メソッドによって作成されます ([`IntoIterator`]トレイトによって提供されます)。
///
/// <!-- This `struct` is created by the `into_iter` method on [`Vec`][`Vec`] (provided
/// by the [`IntoIterator`] trait). -->
///
/// [`Vec`]: struct.Vec.html
/// [`IntoIterator`]: ../../std/iter/trait.IntoIterator.html
#[stable(feature = "rust1", since = "1.0.0")]
pub struct IntoIter<T> {
    buf: NonNull<T>,
    phantom: PhantomData<T>,
    cap: usize,
    ptr: *const T,
    end: *const T,
}

#[stable(feature = "vec_intoiter_debug", since = "1.13.0")]
impl<T: fmt::Debug> fmt::Debug for IntoIter<T> {
    fn fmt(&self, f: &mut fmt::Formatter<'_>) -> fmt::Result {
        f.debug_tuple("IntoIter")
            .field(&self.as_slice())
            .finish()
    }
}

impl<T> IntoIter<T> {
    /// このイテレータの残りの要素をスライスとして返します。
    ///
    /// <!-- Returns the remaining items of this iterator as a slice. -->
    ///
    /// # Examples
    ///
    /// ```
    /// let vec = vec!['a', 'b', 'c'];
    /// let mut into_iter = vec.into_iter();
    /// assert_eq!(into_iter.as_slice(), &['a', 'b', 'c']);
    /// let _ = into_iter.next().unwrap();
    /// assert_eq!(into_iter.as_slice(), &['b', 'c']);
    /// ```
    #[stable(feature = "vec_into_iter_as_slice", since = "1.15.0")]
    pub fn as_slice(&self) -> &[T] {
        unsafe {
            slice::from_raw_parts(self.ptr, self.len())
        }
    }

    /// このイテレータの残りの要素をミュータブルなスライスとして返します。
    ///
    /// <!-- Returns the remaining items of this iterator as a mutable slice. -->
    ///
    /// # Examples
    ///
    /// ```
    /// let vec = vec!['a', 'b', 'c'];
    /// let mut into_iter = vec.into_iter();
    /// assert_eq!(into_iter.as_slice(), &['a', 'b', 'c']);
    /// into_iter.as_mut_slice()[2] = 'z';
    /// assert_eq!(into_iter.next().unwrap(), 'a');
    /// assert_eq!(into_iter.next().unwrap(), 'b');
    /// assert_eq!(into_iter.next().unwrap(), 'z');
    /// ```
    #[stable(feature = "vec_into_iter_as_slice", since = "1.15.0")]
    pub fn as_mut_slice(&mut self) -> &mut [T] {
        unsafe {
            slice::from_raw_parts_mut(self.ptr as *mut T, self.len())
        }
    }
}

#[stable(feature = "rust1", since = "1.0.0")]
unsafe impl<T: Send> Send for IntoIter<T> {}
#[stable(feature = "rust1", since = "1.0.0")]
unsafe impl<T: Sync> Sync for IntoIter<T> {}

#[stable(feature = "rust1", since = "1.0.0")]
impl<T> Iterator for IntoIter<T> {
    type Item = T;

    #[inline]
    fn next(&mut self) -> Option<T> {
        unsafe {
            if self.ptr as *const _ == self.end {
                None
            } else {
                if mem::size_of::<T>() == 0 {
                    // purposefully don't use 'ptr.offset' because for
                    // vectors with 0-size elements this would return the
                    // same pointer.
                    self.ptr = arith_offset(self.ptr as *const i8, 1) as *mut T;

                    // Make up a value of this ZST.
                    Some(mem::zeroed())
                } else {
                    let old = self.ptr;
                    self.ptr = self.ptr.offset(1);

                    Some(ptr::read(old))
                }
            }
        }
    }

    #[inline]
    fn size_hint(&self) -> (usize, Option<usize>) {
        let exact = if mem::size_of::<T>() == 0 {
            (self.end as usize).wrapping_sub(self.ptr as usize)
        } else {
            unsafe { self.end.offset_from(self.ptr) as usize }
        };
        (exact, Some(exact))
    }

    #[inline]
    fn count(self) -> usize {
        self.len()
    }
}

#[stable(feature = "rust1", since = "1.0.0")]
impl<T> DoubleEndedIterator for IntoIter<T> {
    #[inline]
    fn next_back(&mut self) -> Option<T> {
        unsafe {
            if self.end == self.ptr {
                None
            } else {
                if mem::size_of::<T>() == 0 {
                    // See above for why 'ptr.offset' isn't used
                    self.end = arith_offset(self.end as *const i8, -1) as *mut T;

                    // Make up a value of this ZST.
                    Some(mem::zeroed())
                } else {
                    self.end = self.end.offset(-1);

                    Some(ptr::read(self.end))
                }
            }
        }
    }
}

#[stable(feature = "rust1", since = "1.0.0")]
impl<T> ExactSizeIterator for IntoIter<T> {
    fn is_empty(&self) -> bool {
        self.ptr == self.end
    }
}

#[stable(feature = "fused", since = "1.26.0")]
impl<T> FusedIterator for IntoIter<T> {}

#[unstable(feature = "trusted_len", issue = "37572")]
unsafe impl<T> TrustedLen for IntoIter<T> {}

#[stable(feature = "vec_into_iter_clone", since = "1.8.0")]
impl<T: Clone> Clone for IntoIter<T> {
    fn clone(&self) -> IntoIter<T> {
        self.as_slice().to_owned().into_iter()
    }
}

#[stable(feature = "rust1", since = "1.0.0")]
unsafe impl<#[may_dangle] T> Drop for IntoIter<T> {
    fn drop(&mut self) {
        // destroy the remaining elements
        for _x in self.by_ref() {}

        // RawVec handles deallocation
        let _ = unsafe { RawVec::from_raw_parts(self.buf.as_ptr(), self.cap) };
    }
}

/// `Vec<T>`の抽出イテレータ。
///
/// <!-- A draining iterator for `Vec<T>`. -->
///
/// この構造体は[`Vec`]の[`drain`]メソッドによって作成されます。
///
/// <!-- This `struct` is created by the [`drain`] method on [`Vec`]. -->
///
/// [`drain`]: struct.Vec.html#method.drain
/// [`Vec`]: struct.Vec.html
#[stable(feature = "drain", since = "1.6.0")]
pub struct Drain<'a, T: 'a> {
    /// Index of tail to preserve
    tail_start: usize,
    /// Length of tail
    tail_len: usize,
    /// Current remaining range to remove
    iter: slice::Iter<'a, T>,
    vec: NonNull<Vec<T>>,
}

#[stable(feature = "collection_debug", since = "1.17.0")]
impl<T: fmt::Debug> fmt::Debug for Drain<'_, T> {
    fn fmt(&self, f: &mut fmt::Formatter<'_>) -> fmt::Result {
        f.debug_tuple("Drain")
         .field(&self.iter.as_slice())
         .finish()
    }
}

impl<'a, T> Drain<'a, T> {
    /// Returns the remaining items of this iterator as a slice.
    ///
    /// # Examples
    ///
    /// ```
    /// # #![feature(vec_drain_as_slice)]
    /// let mut vec = vec!['a', 'b', 'c'];
    /// let mut drain = vec.drain(..);
    /// assert_eq!(drain.as_slice(), &['a', 'b', 'c']);
    /// let _ = drain.next().unwrap();
    /// assert_eq!(drain.as_slice(), &['b', 'c']);
    /// ```
    #[unstable(feature = "vec_drain_as_slice", reason = "recently added", issue = "58957")]
    pub fn as_slice(&self) -> &[T] {
        self.iter.as_slice()
    }
}

#[stable(feature = "drain", since = "1.6.0")]
unsafe impl<T: Sync> Sync for Drain<'_, T> {}
#[stable(feature = "drain", since = "1.6.0")]
unsafe impl<T: Send> Send for Drain<'_, T> {}

#[stable(feature = "drain", since = "1.6.0")]
impl<T> Iterator for Drain<'_, T> {
    type Item = T;

    #[inline]
    fn next(&mut self) -> Option<T> {
        self.iter.next().map(|elt| unsafe { ptr::read(elt as *const _) })
    }

    fn size_hint(&self) -> (usize, Option<usize>) {
        self.iter.size_hint()
    }
}

#[stable(feature = "drain", since = "1.6.0")]
impl<T> DoubleEndedIterator for Drain<'_, T> {
    #[inline]
    fn next_back(&mut self) -> Option<T> {
        self.iter.next_back().map(|elt| unsafe { ptr::read(elt as *const _) })
    }
}

#[stable(feature = "drain", since = "1.6.0")]
impl<T> Drop for Drain<'_, T> {
    fn drop(&mut self) {
        // exhaust self first
        self.for_each(drop);

        if self.tail_len > 0 {
            unsafe {
                let source_vec = self.vec.as_mut();
                // memmove back untouched tail, update to new length
                let start = source_vec.len();
                let tail = self.tail_start;
                if tail != start {
                    let src = source_vec.as_ptr().add(tail);
                    let dst = source_vec.as_mut_ptr().add(start);
                    ptr::copy(src, dst, self.tail_len);
                }
                source_vec.set_len(start + self.tail_len);
            }
        }
    }
}


#[stable(feature = "drain", since = "1.6.0")]
impl<T> ExactSizeIterator for Drain<'_, T> {
    fn is_empty(&self) -> bool {
        self.iter.is_empty()
    }
}

#[stable(feature = "fused", since = "1.26.0")]
impl<T> FusedIterator for Drain<'_, T> {}

/// `Vec`の置換イテレータ。
///
/// <!-- A splicing iterator for `Vec`. -->
///
/// この構造体は[`Vec`]の[`splice()`]メソッドによって作成されます。より詳しくは[`splice()`]のドキュメンテーションを参照してください。
///
/// <!-- This struct is created by the [`splice()`] method on [`Vec`]. See its
/// documentation for more. -->
///
/// [`splice()`]: struct.Vec.html#method.splice
/// [`Vec`]: struct.Vec.html
#[derive(Debug)]
#[stable(feature = "vec_splice", since = "1.21.0")]
pub struct Splice<'a, I: Iterator + 'a> {
    drain: Drain<'a, I::Item>,
    replace_with: I,
}

#[stable(feature = "vec_splice", since = "1.21.0")]
impl<I: Iterator> Iterator for Splice<'_, I> {
    type Item = I::Item;

    fn next(&mut self) -> Option<Self::Item> {
        self.drain.next()
    }

    fn size_hint(&self) -> (usize, Option<usize>) {
        self.drain.size_hint()
    }
}

#[stable(feature = "vec_splice", since = "1.21.0")]
impl<I: Iterator> DoubleEndedIterator for Splice<'_, I> {
    fn next_back(&mut self) -> Option<Self::Item> {
        self.drain.next_back()
    }
}

#[stable(feature = "vec_splice", since = "1.21.0")]
impl<I: Iterator> ExactSizeIterator for Splice<'_, I> {}


#[stable(feature = "vec_splice", since = "1.21.0")]
impl<I: Iterator> Drop for Splice<'_, I> {
    fn drop(&mut self) {
        self.drain.by_ref().for_each(drop);

        unsafe {
            if self.drain.tail_len == 0 {
                self.drain.vec.as_mut().extend(self.replace_with.by_ref());
                return
            }

            // First fill the range left by drain().
            if !self.drain.fill(&mut self.replace_with) {
                return
            }

            // There may be more elements. Use the lower bound as an estimate.
            // FIXME: Is the upper bound a better guess? Or something else?
            let (lower_bound, _upper_bound) = self.replace_with.size_hint();
            if lower_bound > 0  {
                self.drain.move_tail(lower_bound);
                if !self.drain.fill(&mut self.replace_with) {
                    return
                }
            }

            // Collect any remaining elements.
            // This is a zero-length vector which does not allocate if `lower_bound` was exact.
            let mut collected = self.replace_with.by_ref().collect::<Vec<I::Item>>().into_iter();
            // Now we have an exact count.
            if collected.len() > 0 {
                self.drain.move_tail(collected.len());
                let filled = self.drain.fill(&mut collected);
                debug_assert!(filled);
                debug_assert_eq!(collected.len(), 0);
            }
        }
        // Let `Drain::drop` move the tail back if necessary and restore `vec.len`.
    }
}

/// Private helper methods for `Splice::drop`
impl<T> Drain<'_, T> {
    /// The range from `self.vec.len` to `self.tail_start` contains elements
    /// that have been moved out.
    /// Fill that range as much as possible with new elements from the `replace_with` iterator.
    /// Returns `true` if we filled the entire range. (`replace_with.next()` didn’t return `None`.)
    unsafe fn fill<I: Iterator<Item=T>>(&mut self, replace_with: &mut I) -> bool {
        let vec = self.vec.as_mut();
        let range_start = vec.len;
        let range_end = self.tail_start;
        let range_slice = slice::from_raw_parts_mut(
            vec.as_mut_ptr().add(range_start),
            range_end - range_start);

        for place in range_slice {
            if let Some(new_item) = replace_with.next() {
                ptr::write(place, new_item);
                vec.len += 1;
            } else {
                return false
            }
        }
        true
    }

    /// Makes room for inserting more elements before the tail.
    unsafe fn move_tail(&mut self, extra_capacity: usize) {
        let vec = self.vec.as_mut();
        let used_capacity = self.tail_start + self.tail_len;
        vec.buf.reserve(used_capacity, extra_capacity);

        let new_tail_start = self.tail_start + extra_capacity;
        let src = vec.as_ptr().add(self.tail_start);
        let dst = vec.as_mut_ptr().add(new_tail_start);
        ptr::copy(src, dst, self.tail_len);
        self.tail_start = new_tail_start;
    }
}

/// Vecで`drain_filter`を呼び出すと得られるイテレータ。
///
/// <!-- An iterator produced by calling `drain_filter` on Vec. -->
#[unstable(feature = "drain_filter", reason = "recently added", issue = "43244")]
#[derive(Debug)]
pub struct DrainFilter<'a, T, F>
    where F: FnMut(&mut T) -> bool,
{
    vec: &'a mut Vec<T>,
    /// The index of the item that will be inspected by the next call to `next`.
    idx: usize,
    /// The number of items that have been drained (removed) thus far.
    del: usize,
    /// The original length of `vec` prior to draining.
    old_len: usize,
    /// The filter test predicate.
    pred: F,
    /// A flag that indicates a panic has occured in the filter test prodicate.
    /// This is used as a hint in the drop implmentation to prevent consumption
    /// of the remainder of the `DrainFilter`. Any unprocessed items will be
    /// backshifted in the `vec`, but no further items will be dropped or
    /// tested by the filter predicate.
    panic_flag: bool,
}

#[unstable(feature = "drain_filter", reason = "recently added", issue = "43244")]
impl<T, F> Iterator for DrainFilter<'_, T, F>
    where F: FnMut(&mut T) -> bool,
{
    type Item = T;

    fn next(&mut self) -> Option<T> {
        unsafe {
            while self.idx < self.old_len {
                let i = self.idx;
                let v = slice::from_raw_parts_mut(self.vec.as_mut_ptr(), self.old_len);
                self.panic_flag = true;
                let drained = (self.pred)(&mut v[i]);
                self.panic_flag = false;
                // Update the index *after* the predicate is called. If the index
                // is updated prior and the predicate panics, the element at this
                // index would be leaked.
                self.idx += 1;
                if drained {
                    self.del += 1;
                    return Some(ptr::read(&v[i]));
                } else if self.del > 0 {
                    let del = self.del;
                    let src: *const T = &v[i];
                    let dst: *mut T = &mut v[i - del];
                    ptr::copy_nonoverlapping(src, dst, 1);
                }
            }
            None
        }
    }

    fn size_hint(&self) -> (usize, Option<usize>) {
        (0, Some(self.old_len - self.idx))
    }
}

#[unstable(feature = "drain_filter", reason = "recently added", issue = "43244")]
impl<T, F> Drop for DrainFilter<'_, T, F>
    where F: FnMut(&mut T) -> bool,
{
    fn drop(&mut self) {
        struct BackshiftOnDrop<'a, 'b, T, F>
            where
                F: FnMut(&mut T) -> bool,
        {
            drain: &'b mut DrainFilter<'a, T, F>,
        }

        impl<'a, 'b, T, F> Drop for BackshiftOnDrop<'a, 'b, T, F>
            where
                F: FnMut(&mut T) -> bool
        {
            fn drop(&mut self) {
                unsafe {
                    if self.drain.idx < self.drain.old_len && self.drain.del > 0 {
                        // This is a pretty messed up state, and there isn't really an
                        // obviously right thing to do. We don't want to keep trying
                        // to execute `pred`, so we just backshift all the unprocessed
                        // elements and tell the vec that they still exist. The backshift
                        // is required to prevent a double-drop of the last successfully
                        // drained item prior to a panic in the predicate.
                        let ptr = self.drain.vec.as_mut_ptr();
                        let src = ptr.add(self.drain.idx);
                        let dst = src.sub(self.drain.del);
                        let tail_len = self.drain.old_len - self.drain.idx;
                        src.copy_to(dst, tail_len);
                    }
                    self.drain.vec.set_len(self.drain.old_len - self.drain.del);
                }
            }
        }

        let backshift = BackshiftOnDrop {
            drain: self
        };

        // Attempt to consume any remaining elements if the filter predicate
        // has not yet panicked. We'll backshift any remaining elements
        // whether we've already panicked or if the consumption here panics.
        if !backshift.drain.panic_flag {
            backshift.drain.for_each(drop);
        }
    }
}<|MERGE_RESOLUTION|>--- conflicted
+++ resolved
@@ -729,9 +729,9 @@
     ///
     /// <!-- ``` -->
     /// <!-- #![feature(try_reserve)]
-    /// use std::collections::CollectionAllocErr;
-    ///
-    /// fn process_data(data: &[u32]) -> Result<Vec<u32>, CollectionAllocErr> {
+    /// use std::collections::TryReserveError;
+    ///
+    /// fn process_data(data: &[u32]) -> Result<Vec<u32>, TryReserveError> {
     ///     let mut output = Vec::new();
     ///
     ///     // Pre-reserve the memory, exiting if we can't
@@ -795,9 +795,9 @@
     ///
     /// <!-- ``` -->
     /// <!-- #![feature(try_reserve)]
-    /// use std::collections::CollectionAllocErr;
-    ///
-    /// fn process_data(data: &[u32]) -> Result<Vec<u32>, CollectionAllocErr> {
+    /// use std::collections::TryReserveError;
+    ///
+    /// fn process_data(data: &[u32]) -> Result<Vec<u32>, TryReserveError> {
     ///     let mut output = Vec::new();
     ///
     ///     // Pre-reserve the memory, exiting if we can't
@@ -1035,13 +1035,6 @@
         self
     }
 
-<<<<<<< HEAD
-    /// ベクターの長さを`new_len`に強制します。
-    ///
-    /// <!-- Forces the length of the vector to `new_len`. -->
-    ///
-    /// これは型の通常の不変量を全く保存しない低レベル操作です。通常、ベクターの長さの変更はこのメソッドの代わりに[`truncate`]や[`resize`]や[`extend`]や[`clear`]のような安全な操作を利用することで行われます。
-=======
     /// Returns a raw pointer to the vector's buffer.
     ///
     /// The caller must ensure that the vector outlives the pointer this
@@ -1111,8 +1104,11 @@
         ptr
     }
 
-    /// Forces the length of the vector to `new_len`.
->>>>>>> 13184aec
+    /// ベクターの長さを`new_len`に強制します。
+    ///
+    /// <!-- Forces the length of the vector to `new_len`. -->
+    ///
+    /// これは型の通常の不変量を全く保存しない低レベル操作です。通常、ベクターの長さの変更はこのメソッドの代わりに[`truncate`]や[`resize`]や[`extend`]や[`clear`]のような安全な操作を利用することで行われます。
     ///
     /// <!-- This is a low-level operation that maintains none of the normal
     /// invariants of the type. Normally changing the length of a vector
@@ -1399,17 +1395,11 @@
     ///
     /// <!-- Retains only the elements specified by the predicate. -->
     ///
-<<<<<<< HEAD
-    /// 言い換えると、`f(&e)`が`false`を返すような全ての`e`を取り除きます。このメソッドはインプレースで動作し、残った要素の順序を保ちます。
+    /// 言い換えると、`f(&e)`が`false`を返すような全ての`e`を取り除きます。このメソッドはインプレースで動作し、各要素を正確に一度だけ元の順序で巡回し、残った要素の順序を保ちます。
     ///
     /// <!-- In other words, remove all elements `e` such that `f(&e)` returns `false`.
-    /// This method operates in place and preserves the order of the retained
-    /// elements. -->
-=======
-    /// In other words, remove all elements `e` such that `f(&e)` returns `false`.
     /// This method operates in place, visiting each element exactly once in the
-    /// original order, and preserves the order of the retained elements.
->>>>>>> 13184aec
+    /// original order, and preserves the order of the retained elements. -->
     ///
     /// # Examples
     ///
@@ -1807,11 +1797,7 @@
     /// <!-- This method uses a closure to create new values on every push. If
     /// you'd rather [`Clone`] a given value, use [`resize`]. If you want
     /// to use the [`Default`] trait to generate values, you can pass
-<<<<<<< HEAD
-    /// [`Default::default()`] as the second argument.. -->
-=======
-    /// [`Default::default()`] as the second argument.
->>>>>>> 13184aec
+    /// [`Default::default()`] as the second argument. -->
     ///
     /// # Examples
     ///
@@ -2566,21 +2552,18 @@
     /// with the given `replace_with` iterator and yields the removed items.
     /// `replace_with` does not need to be the same length as `range`. -->
     ///
-    /// 注1: イテレータが最後まで消費されない場合も区間内の要素は取り除かれます。
-    ///
-    /// <!-- Note 1: The element range is removed even if the iterator is not
-    /// consumed until the end. -->
+    /// イテレータが最後まで消費されない場合も区間内の要素は取り除かれます。
+    ///
+    /// <!-- The element range is removed even if the iterator is not consumed until the end. -->
     ///
     /// `Splice`の値がリークした場合、何個の要素がベクターから取り除かれるかは未規定です。
     ///
-    /// <!-- Note 2: It is unspecified how many elements are removed from the vector,
+    /// <!-- It is unspecified how many elements are removed from the vector
     /// if the `Splice` value is leaked. -->
     ///
     /// 注3: `Splice`がドロップされたとき、入力のイテレータ`replace_with`は消費のみされます。
     ///
-<<<<<<< HEAD
-    /// <!-- Note 3: The input iterator `replace_with` is only consumed
-    /// when the `Splice` value is dropped. -->
+    /// <!-- The input iterator `replace_with` is only consumed when the `Splice` value is dropped. -->
     ///
     /// 注4: このメソッドは次の場合最適です:
     ///
@@ -2588,17 +2571,7 @@
     /// * または`replace_with`が`range`の長さ以下の個数の要素を与えるとき
     /// * または`size_hint()`の下限が正確であるとき。
     ///
-    /// <!-- Note 4: This is optimal if:
-=======
-    /// The element range is removed even if the iterator is not consumed until the end.
-    ///
-    /// It is unspecified how many elements are removed from the vector
-    /// if the `Splice` value is leaked.
-    ///
-    /// The input iterator `replace_with` is only consumed when the `Splice` value is dropped.
-    ///
-    /// This is optimal if:
->>>>>>> 13184aec
+    /// <!-- This is optimal if:
     ///
     /// * The tail (elements in the vector after `range`) is empty,
     /// * or `replace_with` yields fewer elements than `range`’s length
