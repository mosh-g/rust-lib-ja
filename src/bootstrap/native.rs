//! Compilation of native dependencies like LLVM.
//!
//! Native projects like LLVM unfortunately aren't suited just yet for
//! compilation in build scripts that Cargo has. This is because the
//! compilation takes a *very* long time but also because we don't want to
//! compile LLVM 3 times as part of a normal bootstrap (we want it cached).
//!
//! LLVM and compiler-rt are essentially just wired up to everything else to
//! ensure that they're always in place if needed.

use std::env;
use std::ffi::OsString;
use std::fs::{self, File};
use std::path::{Path, PathBuf};
use std::process::Command;

use build_helper::{output, t};
use cmake;
use cc;

use crate::channel;
use crate::util::{self, exe};
use build_helper::up_to_date;
use crate::builder::{Builder, RunConfig, ShouldRun, Step};
use crate::cache::Interned;
use crate::GitRepo;

#[derive(Debug, Copy, Clone, Hash, PartialEq, Eq)]
pub struct Llvm {
    pub target: Interned<String>,
    pub emscripten: bool,
}

impl Step for Llvm {
    type Output = PathBuf; // path to llvm-config

    const ONLY_HOSTS: bool = true;

    fn should_run(run: ShouldRun<'_>) -> ShouldRun<'_> {
        run.path("src/llvm-project")
            .path("src/llvm-project/llvm")
            .path("src/llvm")
            .path("src/llvm-emscripten")
    }

    fn make_run(run: RunConfig<'_>) {
        let emscripten = run.path.ends_with("llvm-emscripten");
        run.builder.ensure(Llvm {
            target: run.target,
            emscripten,
        });
    }

    /// Compile LLVM for `target`.
    fn run(self, builder: &Builder<'_>) -> PathBuf {
        let target = self.target;
        let emscripten = self.emscripten;

        // If we're using a custom LLVM bail out here, but we can only use a
        // custom LLVM for the build triple.
        if !self.emscripten {
            if let Some(config) = builder.config.target_config.get(&target) {
                if let Some(ref s) = config.llvm_config {
                    check_llvm_version(builder, s);
                    return s.to_path_buf()
                }
            }
        }

        let (llvm_info, root, out_dir, llvm_config_ret_dir) = if emscripten {
            let info = &builder.emscripten_llvm_info;
            let dir = builder.emscripten_llvm_out(target);
            let config_dir = dir.join("bin");
            (info, "src/llvm-emscripten", dir, config_dir)
        } else {
            let info = &builder.in_tree_llvm_info;
            let mut dir = builder.llvm_out(builder.config.build);
            if !builder.config.build.contains("msvc") || builder.config.ninja {
                dir.push("build");
            }
            (info, "src/llvm-project/llvm", builder.llvm_out(target), dir.join("bin"))
        };

        let build_llvm_config = llvm_config_ret_dir
            .join(exe("llvm-config", &*builder.config.build));
        let done_stamp = out_dir.join("llvm-finished-building");

        if done_stamp.exists() {
            if let Some(llvm_commit) = llvm_info.sha() {
                let done_contents = t!(fs::read(&done_stamp));

                // If LLVM was already built previously and the submodule's commit didn't change
                // from the previous build, then no action is required.
                if done_contents == llvm_commit.as_bytes() {
                    return build_llvm_config;
                }
            } else {
                builder.info(
                    "Could not determine the LLVM submodule commit hash. \
                     Assuming that an LLVM rebuild is not necessary.",
                );
                builder.info(&format!(
                    "To force LLVM to rebuild, remove the file `{}`",
                    done_stamp.display()
                ));
                return build_llvm_config;
            }
        }

        let descriptor = if emscripten { "Emscripten " } else { "" };
        builder.info(&format!("Building {}LLVM for {}", descriptor, target));
        let _time = util::timeit(&builder);
        t!(fs::create_dir_all(&out_dir));

        // http://llvm.org/docs/CMake.html
        let mut cfg = cmake::Config::new(builder.src.join(root));

        let profile = match (builder.config.llvm_optimize, builder.config.llvm_release_debuginfo) {
            (false, _) => "Debug",
            (true, false) => "Release",
            (true, true) => "RelWithDebInfo",
        };

        // NOTE: remember to also update `config.toml.example` when changing the
        // defaults!
        let llvm_targets = if self.emscripten {
            "JSBackend"
        } else {
            match builder.config.llvm_targets {
                Some(ref s) => s,
                None => "AArch64;ARM;Hexagon;MSP430;Mips;NVPTX;PowerPC;RISCV;\
                         Sparc;SystemZ;WebAssembly;X86",
            }
        };

        let llvm_exp_targets = if self.emscripten {
            ""
        } else {
            match builder.config.llvm_experimental_targets {
                Some(ref s) => s,
                None => "",
            }
        };

        let assertions = if builder.config.llvm_assertions {"ON"} else {"OFF"};

        cfg.out_dir(&out_dir)
           .profile(profile)
           .define("LLVM_ENABLE_ASSERTIONS", assertions)
           .define("LLVM_TARGETS_TO_BUILD", llvm_targets)
           .define("LLVM_EXPERIMENTAL_TARGETS_TO_BUILD", llvm_exp_targets)
           .define("LLVM_INCLUDE_EXAMPLES", "OFF")
           .define("LLVM_INCLUDE_TESTS", "OFF")
           .define("LLVM_INCLUDE_DOCS", "OFF")
           .define("LLVM_INCLUDE_BENCHMARKS", "OFF")
           .define("LLVM_ENABLE_ZLIB", "OFF")
           .define("WITH_POLLY", "OFF")
           .define("LLVM_ENABLE_TERMINFO", "OFF")
           .define("LLVM_ENABLE_LIBEDIT", "OFF")
           .define("LLVM_ENABLE_Z3_SOLVER", "OFF")
           .define("LLVM_PARALLEL_COMPILE_JOBS", builder.jobs().to_string())
           .define("LLVM_TARGET_ARCH", target.split('-').next().unwrap())
           .define("LLVM_DEFAULT_TARGET_TRIPLE", target);

        if builder.config.llvm_thin_lto && !emscripten {
            cfg.define("LLVM_ENABLE_LTO", "Thin");
            if !target.contains("apple") {
               cfg.define("LLVM_ENABLE_LLD", "ON");
            }
        }

        // By default, LLVM will automatically find OCaml and, if it finds it,
        // install the LLVM bindings in LLVM_OCAML_INSTALL_PATH, which defaults
        // to /usr/bin/ocaml.
        // This causes problem for non-root builds of Rust. Side-step the issue
        // by setting LLVM_OCAML_INSTALL_PATH to a relative path, so it installs
        // in the prefix.
        cfg.define("LLVM_OCAML_INSTALL_PATH",
            env::var_os("LLVM_OCAML_INSTALL_PATH").unwrap_or_else(|| "usr/lib/ocaml".into()));

        let want_lldb = builder.config.lldb_enabled && !self.emscripten;

        // This setting makes the LLVM tools link to the dynamic LLVM library,
        // which saves both memory during parallel links and overall disk space
        // for the tools. We don't do this on every platform as it doesn't work
        // equally well everywhere.
        if builder.llvm_link_tools_dynamically(target) && !emscripten {
            cfg.define("LLVM_LINK_LLVM_DYLIB", "ON");
        }

        // For distribution we want the LLVM tools to be *statically* linked to libstdc++
        if builder.config.llvm_tools_enabled || want_lldb {
            if !target.contains("windows") {
                if target.contains("apple") {
                    cfg.define("CMAKE_EXE_LINKER_FLAGS", "-static-libstdc++");
                } else {
                    cfg.define("CMAKE_EXE_LINKER_FLAGS", "-Wl,-Bsymbolic -static-libstdc++");
                }
            }
        }

        if target.contains("msvc") {
            cfg.define("LLVM_USE_CRT_DEBUG", "MT");
            cfg.define("LLVM_USE_CRT_RELEASE", "MT");
            cfg.define("LLVM_USE_CRT_RELWITHDEBINFO", "MT");
            cfg.static_crt(true);
        }

        if target.starts_with("i686") {
            cfg.define("LLVM_BUILD_32_BITS", "ON");
        }

        let mut enabled_llvm_projects = Vec::new();

        if util::forcing_clang_based_tests() {
            enabled_llvm_projects.push("clang");
            enabled_llvm_projects.push("compiler-rt");
        }

        if want_lldb {
            enabled_llvm_projects.push("clang");
            enabled_llvm_projects.push("lldb");
            // For the time being, disable code signing.
            cfg.define("LLDB_CODESIGN_IDENTITY", "");
            cfg.define("LLDB_NO_DEBUGSERVER", "ON");
        } else {
            // LLDB requires libxml2; but otherwise we want it to be disabled.
            // See https://github.com/rust-lang/rust/pull/50104
            cfg.define("LLVM_ENABLE_LIBXML2", "OFF");
        }

        if enabled_llvm_projects.len() > 0 {
            enabled_llvm_projects.sort();
            enabled_llvm_projects.dedup();
            cfg.define("LLVM_ENABLE_PROJECTS", enabled_llvm_projects.join(";"));
        }

        if let Some(num_linkers) = builder.config.llvm_link_jobs {
            if num_linkers > 0 {
                cfg.define("LLVM_PARALLEL_LINK_JOBS", num_linkers.to_string());
            }
        }

        // http://llvm.org/docs/HowToCrossCompileLLVM.html
        if target != builder.config.build && !emscripten {
            builder.ensure(Llvm {
                target: builder.config.build,
                emscripten: false,
            });
            // FIXME: if the llvm root for the build triple is overridden then we
            //        should use llvm-tblgen from there, also should verify that it
            //        actually exists most of the time in normal installs of LLVM.
            let host = builder.llvm_out(builder.config.build).join("bin/llvm-tblgen");
            cfg.define("CMAKE_CROSSCOMPILING", "True")
               .define("LLVM_TABLEGEN", &host);

            if target.contains("netbsd") {
               cfg.define("CMAKE_SYSTEM_NAME", "NetBSD");
            } else if target.contains("freebsd") {
               cfg.define("CMAKE_SYSTEM_NAME", "FreeBSD");
            }

            cfg.define("LLVM_NATIVE_BUILD", builder.llvm_out(builder.config.build).join("build"));
        }

        if let Some(ref suffix) = builder.config.llvm_version_suffix {
            // Allow version-suffix="" to not define a version suffix at all.
            if !suffix.is_empty() {
                cfg.define("LLVM_VERSION_SUFFIX", suffix);
            }
        } else {
            let mut default_suffix = format!(
                "-rust-{}-{}",
                channel::CFG_RELEASE_NUM,
                builder.config.channel,
            );
<<<<<<< HEAD
            let llvm_info = if self.emscripten {
                &builder.emscripten_llvm_info
            } else {
                &builder.in_tree_llvm_info
            };
=======
>>>>>>> 13184aec
            if let Some(sha) = llvm_info.sha_short() {
                default_suffix.push_str("-");
                default_suffix.push_str(sha);
            }
            cfg.define("LLVM_VERSION_SUFFIX", default_suffix);
        }

        if let Some(ref linker) = builder.config.llvm_use_linker {
            cfg.define("LLVM_USE_LINKER", linker);
        }

        if let Some(true) = builder.config.llvm_allow_old_toolchain {
            cfg.define("LLVM_TEMPORARILY_ALLOW_OLD_TOOLCHAIN", "YES");
        }

        if let Some(ref python) = builder.config.python {
            cfg.define("PYTHON_EXECUTABLE", python);
        }

        configure_cmake(builder, target, &mut cfg);

        // FIXME: we don't actually need to build all LLVM tools and all LLVM
        //        libraries here, e.g., we just want a few components and a few
        //        tools. Figure out how to filter them down and only build the right
        //        tools and libs on all platforms.

        if builder.config.dry_run {
            return build_llvm_config;
        }

        cfg.build();

        t!(fs::write(&done_stamp, llvm_info.sha().unwrap_or("")));

        build_llvm_config
    }
}

fn check_llvm_version(builder: &Builder<'_>, llvm_config: &Path) {
    if !builder.config.llvm_version_check {
        return
    }

    if builder.config.dry_run {
        return;
    }

    let mut cmd = Command::new(llvm_config);
    let version = output(cmd.arg("--version"));
    let mut parts = version.split('.').take(2)
        .filter_map(|s| s.parse::<u32>().ok());
    if let (Some(major), Some(_minor)) = (parts.next(), parts.next()) {
        if major >= 6 {
            return
        }
    }
    panic!("\n\nbad LLVM version: {}, need >=6.0\n\n", version)
}

fn configure_cmake(builder: &Builder<'_>,
                   target: Interned<String>,
                   cfg: &mut cmake::Config) {
    // Do not print installation messages for up-to-date files.
    // LLVM and LLD builds can produce a lot of those and hit CI limits on log size.
    cfg.define("CMAKE_INSTALL_MESSAGE", "LAZY");

    if builder.config.ninja {
        cfg.generator("Ninja");
    }
    cfg.target(&target)
       .host(&builder.config.build);

    let sanitize_cc = |cc: &Path| {
        if target.contains("msvc") {
            OsString::from(cc.to_str().unwrap().replace("\\", "/"))
        } else {
            cc.as_os_str().to_owned()
        }
    };

    // MSVC with CMake uses msbuild by default which doesn't respect these
    // vars that we'd otherwise configure. In that case we just skip this
    // entirely.
    if target.contains("msvc") && !builder.config.ninja {
        return
    }

    let (cc, cxx) = match builder.config.llvm_clang_cl {
        Some(ref cl) => (cl.as_ref(), cl.as_ref()),
        None => (builder.cc(target), builder.cxx(target).unwrap()),
    };

    // Handle msvc + ninja + ccache specially (this is what the bots use)
    if target.contains("msvc") &&
       builder.config.ninja &&
       builder.config.ccache.is_some()
    {
       let mut wrap_cc = env::current_exe().expect("failed to get cwd");
       wrap_cc.set_file_name("sccache-plus-cl.exe");

       cfg.define("CMAKE_C_COMPILER", sanitize_cc(&wrap_cc))
          .define("CMAKE_CXX_COMPILER", sanitize_cc(&wrap_cc));
       cfg.env("SCCACHE_PATH",
               builder.config.ccache.as_ref().unwrap())
          .env("SCCACHE_TARGET", target)
          .env("SCCACHE_CC", &cc)
          .env("SCCACHE_CXX", &cxx);

       // Building LLVM on MSVC can be a little ludicrous at times. We're so far
       // off the beaten path here that I'm not really sure this is even half
       // supported any more. Here we're trying to:
       //
       // * Build LLVM on MSVC
       // * Build LLVM with `clang-cl` instead of `cl.exe`
       // * Build a project with `sccache`
       // * Build for 32-bit as well
       // * Build with Ninja
       //
       // For `cl.exe` there are different binaries to compile 32/64 bit which
       // we use but for `clang-cl` there's only one which internally
       // multiplexes via flags. As a result it appears that CMake's detection
       // of a compiler's architecture and such on MSVC **doesn't** pass any
       // custom flags we pass in CMAKE_CXX_FLAGS below. This means that if we
       // use `clang-cl.exe` it's always diagnosed as a 64-bit compiler which
       // definitely causes problems since all the env vars are pointing to
       // 32-bit libraries.
       //
       // To hack around this... again... we pass an argument that's
       // unconditionally passed in the sccache shim. This'll get CMake to
       // correctly diagnose it's doing a 32-bit compilation and LLVM will
       // internally configure itself appropriately.
       if builder.config.llvm_clang_cl.is_some() && target.contains("i686") {
           cfg.env("SCCACHE_EXTRA_ARGS", "-m32");
       }
    } else {
       // If ccache is configured we inform the build a little differently how
       // to invoke ccache while also invoking our compilers.
       if let Some(ref ccache) = builder.config.ccache {
         cfg.define("CMAKE_C_COMPILER_LAUNCHER", ccache)
            .define("CMAKE_CXX_COMPILER_LAUNCHER", ccache);
       }
       cfg.define("CMAKE_C_COMPILER", sanitize_cc(cc))
          .define("CMAKE_CXX_COMPILER", sanitize_cc(cxx));
    }

    cfg.build_arg("-j").build_arg(builder.jobs().to_string());
    let mut cflags = builder.cflags(target, GitRepo::Llvm).join(" ");
    if let Some(ref s) = builder.config.llvm_cflags {
        cflags.push_str(&format!(" {}", s));
    }
    cfg.define("CMAKE_C_FLAGS", cflags);
    let mut cxxflags = builder.cflags(target, GitRepo::Llvm).join(" ");
    if builder.config.llvm_static_stdcpp &&
        !target.contains("windows") &&
        !target.contains("netbsd")
    {
        cxxflags.push_str(" -static-libstdc++");
    }
    if let Some(ref s) = builder.config.llvm_cxxflags {
        cxxflags.push_str(&format!(" {}", s));
    }
    cfg.define("CMAKE_CXX_FLAGS", cxxflags);
    if let Some(ar) = builder.ar(target) {
        if ar.is_absolute() {
            // LLVM build breaks if `CMAKE_AR` is a relative path, for some reason it
            // tries to resolve this path in the LLVM build directory.
            cfg.define("CMAKE_AR", sanitize_cc(ar));
        }
    }

    if let Some(ranlib) = builder.ranlib(target) {
        if ranlib.is_absolute() {
            // LLVM build breaks if `CMAKE_RANLIB` is a relative path, for some reason it
            // tries to resolve this path in the LLVM build directory.
            cfg.define("CMAKE_RANLIB", sanitize_cc(ranlib));
        }
    }

    if let Some(ref s) = builder.config.llvm_ldflags {
        cfg.define("CMAKE_SHARED_LINKER_FLAGS", s);
        cfg.define("CMAKE_MODULE_LINKER_FLAGS", s);
        cfg.define("CMAKE_EXE_LINKER_FLAGS", s);
    }

    if env::var_os("SCCACHE_ERROR_LOG").is_some() {
        cfg.env("RUSTC_LOG", "sccache=warn");
    }
}

#[derive(Debug, Copy, Clone, Hash, PartialEq, Eq)]
pub struct Lld {
    pub target: Interned<String>,
}

impl Step for Lld {
    type Output = PathBuf;
    const ONLY_HOSTS: bool = true;

    fn should_run(run: ShouldRun<'_>) -> ShouldRun<'_> {
        run.path("src/llvm-project/lld").path("src/tools/lld")
    }

    fn make_run(run: RunConfig<'_>) {
        run.builder.ensure(Lld { target: run.target });
    }

    /// Compile LLVM for `target`.
    fn run(self, builder: &Builder<'_>) -> PathBuf {
        if builder.config.dry_run {
            return PathBuf::from("lld-out-dir-test-gen");
        }
        let target = self.target;

        let llvm_config = builder.ensure(Llvm {
            target: self.target,
            emscripten: false,
        });

        let out_dir = builder.lld_out(target);
        let done_stamp = out_dir.join("lld-finished-building");
        if done_stamp.exists() {
            return out_dir
        }

        builder.info(&format!("Building LLD for {}", target));
        let _time = util::timeit(&builder);
        t!(fs::create_dir_all(&out_dir));

        let mut cfg = cmake::Config::new(builder.src.join("src/llvm-project/lld"));
        configure_cmake(builder, target, &mut cfg);

        // This is an awful, awful hack. Discovered when we migrated to using
        // clang-cl to compile LLVM/LLD it turns out that LLD, when built out of
        // tree, will execute `llvm-config --cmakedir` and then tell CMake about
        // that directory for later processing. Unfortunately if this path has
        // forward slashes in it (which it basically always does on Windows)
        // then CMake will hit a syntax error later on as... something isn't
        // escaped it seems?
        //
        // Instead of attempting to fix this problem in upstream CMake and/or
        // LLVM/LLD we just hack around it here. This thin wrapper will take the
        // output from llvm-config and replace all instances of `\` with `/` to
        // ensure we don't hit the same bugs with escaping. It means that you
        // can't build on a system where your paths require `\` on Windows, but
        // there's probably a lot of reasons you can't do that other than this.
        let llvm_config_shim = env::current_exe()
            .unwrap()
            .with_file_name("llvm-config-wrapper");
        cfg.out_dir(&out_dir)
           .profile("Release")
           .env("LLVM_CONFIG_REAL", llvm_config)
           .define("LLVM_CONFIG_PATH", llvm_config_shim)
           .define("LLVM_INCLUDE_TESTS", "OFF");

        cfg.build();

        t!(File::create(&done_stamp));
        out_dir
    }
}

#[derive(Debug, Copy, Clone, PartialEq, Eq, Hash)]
pub struct TestHelpers {
    pub target: Interned<String>,
}

impl Step for TestHelpers {
    type Output = ();

    fn should_run(run: ShouldRun<'_>) -> ShouldRun<'_> {
        run.path("src/test/auxiliary/rust_test_helpers.c")
    }

    fn make_run(run: RunConfig<'_>) {
        run.builder.ensure(TestHelpers { target: run.target })
    }

    /// Compiles the `rust_test_helpers.c` library which we used in various
    /// `run-pass` tests for ABI testing.
    fn run(self, builder: &Builder<'_>) {
        if builder.config.dry_run {
            return;
        }
        let target = self.target;
        let dst = builder.test_helpers_out(target);
        let src = builder.src.join("src/test/auxiliary/rust_test_helpers.c");
        if up_to_date(&src, &dst.join("librust_test_helpers.a")) {
            return
        }

        builder.info("Building test helpers");
        t!(fs::create_dir_all(&dst));
        let mut cfg = cc::Build::new();

        // We may have found various cross-compilers a little differently due to our
        // extra configuration, so inform gcc of these compilers. Note, though, that
        // on MSVC we still need gcc's detection of env vars (ugh).
        if !target.contains("msvc") {
            if let Some(ar) = builder.ar(target) {
                cfg.archiver(ar);
            }
            cfg.compiler(builder.cc(target));
        }

        cfg.cargo_metadata(false)
           .out_dir(&dst)
           .target(&target)
           .host(&builder.config.build)
           .opt_level(0)
           .warnings(false)
           .debug(false)
           .file(builder.src.join("src/test/auxiliary/rust_test_helpers.c"))
           .compile("rust_test_helpers");
    }
}<|MERGE_RESOLUTION|>--- conflicted
+++ resolved
@@ -274,14 +274,6 @@
                 channel::CFG_RELEASE_NUM,
                 builder.config.channel,
             );
-<<<<<<< HEAD
-            let llvm_info = if self.emscripten {
-                &builder.emscripten_llvm_info
-            } else {
-                &builder.in_tree_llvm_info
-            };
-=======
->>>>>>> 13184aec
             if let Some(sha) = llvm_info.sha_short() {
                 default_suffix.push_str("-");
                 default_suffix.push_str(sha);
