--- conflicted
+++ resolved
@@ -12,15 +12,9 @@
 # source tarball for a stable release you'll likely see `1.x.0` for rustc and
 # `0.x.0` for Cargo where they were released on `date`.
 
-<<<<<<< HEAD
-date: 2019-02-28
-rustc: 1.33.0
-cargo: 0.34.0
-=======
 date: 2019-09-26
 rustc: 1.38.0
 cargo: 0.39.0
->>>>>>> 13184aec
 
 # When making a stable release the process currently looks like:
 #
