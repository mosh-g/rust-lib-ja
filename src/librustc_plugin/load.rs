--- conflicted
+++ resolved
@@ -59,21 +59,12 @@
 
             for plugin in plugins {
                 // plugins must have a name and can't be key = value
-<<<<<<< HEAD
-                match plugin.ident_str() {
-                    Some(name) if !plugin.is_value_str() => {
-                        let args = plugin.meta_item_list().map(ToOwned::to_owned);
-                        loader.load_plugin(plugin.span, name, args.unwrap_or_default());
-                    },
-                    _ => call_malformed_plugin_attribute(sess, attr.span),
-=======
                 let name = plugin.name_or_empty();
                 if name != kw::Invalid && !plugin.is_value_str() {
                     let args = plugin.meta_item_list().map(ToOwned::to_owned);
                     loader.load_plugin(plugin.span(), name, args.unwrap_or_default());
                 } else {
                     call_malformed_plugin_attribute(sess, attr.span);
->>>>>>> 13184aec
                 }
             }
         }
