// Copyright 2012 The Rust Project Developers. See the COPYRIGHT
// file at the top-level directory of this distribution and at
// http://rust-lang.org/COPYRIGHT.
//
// Licensed under the Apache License, Version 2.0 <LICENSE-APACHE or
// http://www.apache.org/licenses/LICENSE-2.0> or the MIT license
// <LICENSE-MIT or http://opensource.org/licenses/MIT>, at your
// option. This file may not be copied, modified, or distributed
// except according to those terms.

extern mod std;
use std::oldmap;
use std::treemap::TreeMap;
use core::hashmap::linear::*;
use core::io::WriterUtil;

struct Results {
    sequential_ints: float,
    random_ints: float,
    delete_ints: float,

    sequential_strings: float,
    random_strings: float,
    delete_strings: float
}

fn timed(result: &mut float,
         op: fn()) {
    let start = std::time::precise_time_s();
    op();
    let end = std::time::precise_time_s();
    *result = (end - start);
}

fn old_int_benchmarks(rng: @rand::Rng, num_keys: uint, results: &mut Results) {

    {
        let map = oldmap::HashMap();
        do timed(&mut results.sequential_ints) {
            for uint::range(0, num_keys) |i| {
                map.insert(i, i+1);
            }

            for uint::range(0, num_keys) |i| {
                assert map.get(i) == i+1;
            }
        }
    }

    {
        let map = oldmap::HashMap();
        do timed(&mut results.random_ints) {
            for uint::range(0, num_keys) |i| {
                map.insert(rng.next() as uint, i);
            }
        }
    }

    {
        let map = oldmap::HashMap();
        for uint::range(0, num_keys) |i| {
            map.insert(i, i);;
        }

        do timed(&mut results.delete_ints) {
            for uint::range(0, num_keys) |i| {
                assert map.remove(&i);
            }
        }
    }
}

fn old_str_benchmarks(rng: @rand::Rng, num_keys: uint, results: &mut Results) {
    {
        let map = oldmap::HashMap();
        do timed(&mut results.sequential_strings) {
            for uint::range(0, num_keys) |i| {
                let s = uint::to_str(i);
                map.insert(s, i);
            }

            for uint::range(0, num_keys) |i| {
                let s = uint::to_str(i);
                assert map.get(s) == i;
            }
        }
    }

    {
        let map = oldmap::HashMap();
        do timed(&mut results.random_strings) {
            for uint::range(0, num_keys) |i| {
                let s = uint::to_str(rng.next() as uint);
                map.insert(s, i);
            }
        }
    }

    {
        let map = oldmap::HashMap();
        for uint::range(0, num_keys) |i| {
            map.insert(uint::to_str(i), i);
        }
        do timed(&mut results.delete_strings) {
            for uint::range(0, num_keys) |i| {
<<<<<<< HEAD
                assert map.remove(uint::to_str(i));
=======
                assert map.remove(&uint::to_str(i, 10));
>>>>>>> 3fceef4b
            }
        }
    }
}

fn linear_int_benchmarks(rng: @rand::Rng, num_keys: uint, results: &mut Results) {
    {
        let mut map = LinearMap::new();
        do timed(&mut results.sequential_ints) {
            for uint::range(0, num_keys) |i| {
                map.insert(i, i+1);
            }

            for uint::range(0, num_keys) |i| {
                assert map.find(&i).unwrap() == &(i+1);
            }
        }
    }

    {
        let mut map = LinearMap::new();
        do timed(&mut results.random_ints) {
            for uint::range(0, num_keys) |i| {
                map.insert(rng.next() as uint, i);
            }
        }
    }

    {
        let mut map = LinearMap::new();
        for uint::range(0, num_keys) |i| {
            map.insert(i, i);;
        }

        do timed(&mut results.delete_ints) {
            for uint::range(0, num_keys) |i| {
                assert map.remove(&i);
            }
        }
    }
}

fn linear_str_benchmarks(rng: @rand::Rng, num_keys: uint, results: &mut Results) {
    {
        let mut map = LinearMap::new();
        do timed(&mut results.sequential_strings) {
            for uint::range(0, num_keys) |i| {
                let s = uint::to_str(i);
                map.insert(s, i);
            }

            for uint::range(0, num_keys) |i| {
                let s = uint::to_str(i);
                assert map.find(&s).unwrap() == &i;
            }
        }
    }

    {
        let mut map = LinearMap::new();
        do timed(&mut results.random_strings) {
            for uint::range(0, num_keys) |i| {
                let s = uint::to_str(rng.next() as uint);
                map.insert(s, i);
            }
        }
    }

    {
        let mut map = LinearMap::new();
        for uint::range(0, num_keys) |i| {
            map.insert(uint::to_str(i), i);
        }
        do timed(&mut results.delete_strings) {
            for uint::range(0, num_keys) |i| {
                assert map.remove(&uint::to_str(i));
            }
        }
    }
}

fn tree_int_benchmarks(rng: @rand::Rng, num_keys: uint, results: &mut Results) {
    {
        let mut map = TreeMap::new();
        do timed(&mut results.sequential_ints) {
            for uint::range(0, num_keys) |i| {
                map.insert(i, i+1);
            }

            for uint::range(0, num_keys) |i| {
                assert map.find(&i).unwrap() == &(i+1);
            }
        }
    }

    {
        let mut map = TreeMap::new();
        do timed(&mut results.random_ints) {
            for uint::range(0, num_keys) |i| {
                map.insert(rng.next() as uint, i);
            }
        }
    }

    {
        let mut map = TreeMap::new();
        for uint::range(0, num_keys) |i| {
            map.insert(i, i);;
        }

        do timed(&mut results.delete_ints) {
            for uint::range(0, num_keys) |i| {
                assert map.remove(&i);
            }
        }
    }
}

fn tree_str_benchmarks(rng: @rand::Rng, num_keys: uint, results: &mut Results) {
    {
        let mut map = TreeMap::new();
        do timed(&mut results.sequential_strings) {
            for uint::range(0, num_keys) |i| {
                let s = uint::to_str(i);
                map.insert(s, i);
            }

            for uint::range(0, num_keys) |i| {
                let s = uint::to_str(i);
                assert map.find(&s).unwrap() == &i;
            }
        }
    }

    {
        let mut map = TreeMap::new();
        do timed(&mut results.random_strings) {
            for uint::range(0, num_keys) |i| {
                let s = uint::to_str(rng.next() as uint);
                map.insert(s, i);
            }
        }
    }

    {
        let mut map = TreeMap::new();
        for uint::range(0, num_keys) |i| {
            map.insert(uint::to_str(i), i);
        }
        do timed(&mut results.delete_strings) {
            for uint::range(0, num_keys) |i| {
                assert map.remove(&uint::to_str(i));
            }
        }
    }
}

fn write_header(header: &str) {
    io::stdout().write_str(header);
    io::stdout().write_str("\n");
}

fn write_row(label: &str, value: float) {
    io::stdout().write_str(fmt!("%30s %f s\n", label, value));
}

fn write_results(label: &str, results: &Results) {
    write_header(label);
    write_row("sequential_ints", results.sequential_ints);
    write_row("random_ints", results.random_ints);
    write_row("delete_ints", results.delete_ints);
    write_row("sequential_strings", results.sequential_strings);
    write_row("random_strings", results.random_strings);
    write_row("delete_strings", results.delete_strings);
}

fn empty_results() -> Results {
    Results {
        sequential_ints: 0f,
        random_ints: 0f,
        delete_ints: 0f,

        sequential_strings: 0f,
        random_strings: 0f,
        delete_strings: 0f,
    }
}

fn main() {
    let args = os::args();
    let num_keys = {
        if args.len() == 2 {
            uint::from_str(args[1]).get()
        } else {
            100 // woefully inadequate for any real measurement
        }
    };

    let seed = ~[1, 2, 3, 4, 5, 6, 7, 8, 9, 10];

    {
        let rng = rand::seeded_rng(&seed);
        let mut results = empty_results();
        old_int_benchmarks(rng, num_keys, &mut results);
        old_str_benchmarks(rng, num_keys, &mut results);
        write_results("std::oldmap::HashMap", &results);
    }

    {
        let rng = rand::seeded_rng(&seed);
        let mut results = empty_results();
        linear_int_benchmarks(rng, num_keys, &mut results);
        linear_str_benchmarks(rng, num_keys, &mut results);
        write_results("core::hashmap::linear::LinearMap", &results);
    }

    {
        let rng = rand::seeded_rng(&seed);
        let mut results = empty_results();
        tree_int_benchmarks(rng, num_keys, &mut results);
        tree_str_benchmarks(rng, num_keys, &mut results);
        write_results("std::treemap::TreeMap", &results);
    }
}<|MERGE_RESOLUTION|>--- conflicted
+++ resolved
@@ -103,11 +103,7 @@
         }
         do timed(&mut results.delete_strings) {
             for uint::range(0, num_keys) |i| {
-<<<<<<< HEAD
-                assert map.remove(uint::to_str(i));
-=======
-                assert map.remove(&uint::to_str(i, 10));
->>>>>>> 3fceef4b
+                assert map.remove(&uint::to_str(i));
             }
         }
     }
