fn concat<T: copy>(v: ~[const ~[const T]]) -> ~[T] {
    let mut r = ~[];

    // Earlier versions of our type checker accepted this:
<<<<<<< HEAD
    vec::iter(v, |&&inner: ~[T]| {
        //!^ ERROR values differ in mutability
=======
    vec::iter(v) {|&&inner: [T]/~|
        //~^ ERROR values differ in mutability
>>>>>>> 29eb788b
        r += inner;
    });

    ret r;
}

fn main() {}<|MERGE_RESOLUTION|>--- conflicted
+++ resolved
@@ -2,13 +2,8 @@
     let mut r = ~[];
 
     // Earlier versions of our type checker accepted this:
-<<<<<<< HEAD
     vec::iter(v, |&&inner: ~[T]| {
-        //!^ ERROR values differ in mutability
-=======
-    vec::iter(v) {|&&inner: [T]/~|
         //~^ ERROR values differ in mutability
->>>>>>> 29eb788b
         r += inner;
     });
 
