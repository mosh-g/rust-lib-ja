// This test case tests the incremental compilation hash (ICH) implementation
// for function interfaces.

// The general pattern followed here is: Change one thing between rev1 and rev2
// and make sure that the hash has changed, then change nothing between rev2 and
// rev3 and make sure that the hash has not changed.

// build-pass (FIXME(62277): could be check-pass?)
// revisions: cfail1 cfail2 cfail3
// compile-flags: -Z query-dep-graph -Zincremental-ignore-spans


#![allow(warnings)]
#![feature(linkage)]
#![feature(rustc_attrs)]
#![crate_type = "rlib"]


// Add Parameter ---------------------------------------------------------------

#[cfg(cfail1)]
pub fn add_parameter() {}

#[cfg(not(cfail1))]
#[rustc_clean(cfg = "cfail2",
              except = "Hir, HirBody, mir_built, optimized_mir, typeck_tables_of, fn_sig")]
#[rustc_clean(cfg = "cfail3")]
pub fn add_parameter(p: i32) {}


// Add Return Type -------------------------------------------------------------

#[cfg(cfail1)]
pub fn add_return_type() {}

#[cfg(not(cfail1))]
#[rustc_clean(cfg = "cfail2", except = "Hir, HirBody")]
#[rustc_clean(cfg = "cfail3")]
pub fn add_return_type() -> () {}


// Change Parameter Type -------------------------------------------------------

#[cfg(cfail1)]
pub fn type_of_parameter(p: i32) {}

#[cfg(not(cfail1))]
#[rustc_clean(cfg = "cfail2",
              except = "Hir, HirBody, mir_built, optimized_mir, typeck_tables_of, fn_sig")]
#[rustc_clean(cfg = "cfail3")]
pub fn type_of_parameter(p: i64) {}


// Change Parameter Type Reference ---------------------------------------------

#[cfg(cfail1)]
pub fn type_of_parameter_ref(p: &i32) {}

#[cfg(not(cfail1))]
#[rustc_clean(cfg = "cfail2",
              except = "Hir, HirBody, mir_built, optimized_mir, typeck_tables_of, fn_sig")]
#[rustc_clean(cfg = "cfail3")]
pub fn type_of_parameter_ref(p: &mut i32) {}


// Change Parameter Order ------------------------------------------------------

#[cfg(cfail1)]
pub fn order_of_parameters(p1: i32, p2: i64) {}

#[cfg(not(cfail1))]
#[rustc_clean(cfg = "cfail2",
              except = "Hir, HirBody, mir_built, optimized_mir, typeck_tables_of, fn_sig")]
#[rustc_clean(cfg = "cfail3")]
pub fn order_of_parameters(p2: i64, p1: i32) {}


// Unsafe ----------------------------------------------------------------------

#[cfg(cfail1)]
pub fn make_unsafe() {}

#[cfg(not(cfail1))]
#[rustc_clean(cfg = "cfail2",
              except = "Hir, HirBody, mir_built, optimized_mir, typeck_tables_of, fn_sig")]
#[rustc_clean(cfg = "cfail3")]
pub unsafe fn make_unsafe() {}


// Extern ----------------------------------------------------------------------

#[cfg(cfail1)]
pub fn make_extern() {}

#[cfg(not(cfail1))]
<<<<<<< HEAD
#[rustc_clean(cfg = "cfail2", except = "Hir, HirBody, TypeckTables, FnSignature")]
=======
#[rustc_clean(cfg = "cfail2", except = "Hir, HirBody, typeck_tables_of, fn_sig")]
>>>>>>> 13184aec
#[rustc_clean(cfg = "cfail3")]
pub extern "C" fn make_extern() {}


// Type Parameter --------------------------------------------------------------

#[cfg(cfail1)]
pub fn type_parameter() {}

#[cfg(not(cfail1))]
#[rustc_clean(cfg = "cfail2",
              except = "Hir, HirBody, generics_of, type_of, predicates_of")]
#[rustc_clean(cfg = "cfail3")]
pub fn type_parameter<T>() {}


// Lifetime Parameter ----------------------------------------------------------

#[cfg(cfail1)]
pub fn lifetime_parameter() {}

#[cfg(not(cfail1))]
#[rustc_clean(cfg = "cfail2", except = "Hir, HirBody, generics_of")]
#[rustc_clean(cfg = "cfail3")]
pub fn lifetime_parameter<'a>() {}


// Trait Bound -----------------------------------------------------------------

#[cfg(cfail1)]
pub fn trait_bound<T>() {}

#[cfg(not(cfail1))]
#[rustc_clean(cfg = "cfail2", except = "Hir, HirBody, predicates_of")]
#[rustc_clean(cfg = "cfail3")]
pub fn trait_bound<T: Eq>() {}


// Builtin Bound ---------------------------------------------------------------

#[cfg(cfail1)]
pub fn builtin_bound<T>() {}

#[cfg(not(cfail1))]
#[rustc_clean(cfg = "cfail2", except = "Hir, HirBody, predicates_of")]
#[rustc_clean(cfg = "cfail3")]
pub fn builtin_bound<T: Send>() {}


// Lifetime Bound --------------------------------------------------------------

#[cfg(cfail1)]
pub fn lifetime_bound<'a, T>() {}

#[cfg(not(cfail1))]
#[rustc_clean(cfg = "cfail2",
              except = "Hir, HirBody, generics_of, type_of, predicates_of")]
#[rustc_clean(cfg = "cfail3")]
pub fn lifetime_bound<'a, T: 'a>() {}


// Second Trait Bound ----------------------------------------------------------

#[cfg(cfail1)]
pub fn second_trait_bound<T: Eq>() {}

#[cfg(not(cfail1))]
#[rustc_clean(cfg = "cfail2", except = "Hir, HirBody, predicates_of")]
#[rustc_clean(cfg = "cfail3")]
pub fn second_trait_bound<T: Eq + Clone>() {}


// Second Builtin Bound --------------------------------------------------------

#[cfg(cfail1)]
pub fn second_builtin_bound<T: Send>() {}

#[cfg(not(cfail1))]
#[rustc_clean(cfg = "cfail2", except = "Hir, HirBody, predicates_of")]
#[rustc_clean(cfg = "cfail3")]
pub fn second_builtin_bound<T: Send + Sized>() {}


// Second Lifetime Bound -------------------------------------------------------

#[cfg(cfail1)]
pub fn second_lifetime_bound<'a, 'b, T: 'a>() {}

#[cfg(not(cfail1))]
#[rustc_clean(cfg = "cfail2",
              except = "Hir, HirBody, generics_of, type_of, predicates_of")]
#[rustc_clean(cfg = "cfail3")]
pub fn second_lifetime_bound<'a, 'b, T: 'a + 'b>() {}


// Inline ----------------------------------------------------------------------

#[cfg(cfail1)]
pub fn inline() {}

#[cfg(not(cfail1))]
#[rustc_clean(cfg = "cfail2", except = "Hir, HirBody")]
#[rustc_clean(cfg = "cfail3")]
#[inline]
pub fn inline() {}


// Inline Never ----------------------------------------------------------------

#[cfg(cfail1)]
#[inline(always)]
pub fn inline_never() {}

#[cfg(not(cfail1))]
#[rustc_clean(cfg = "cfail2", except = "Hir, HirBody")]
#[rustc_clean(cfg = "cfail3")]
#[inline(never)]
pub fn inline_never() {}


// No Mangle -------------------------------------------------------------------

#[cfg(cfail1)]
pub fn no_mangle() {}

#[cfg(not(cfail1))]
#[rustc_clean(cfg = "cfail2", except = "Hir, HirBody")]
#[rustc_clean(cfg = "cfail3")]
#[no_mangle]
pub fn no_mangle() {}


// Linkage ---------------------------------------------------------------------

#[cfg(cfail1)]
pub fn linkage() {}

#[cfg(not(cfail1))]
#[rustc_clean(cfg = "cfail2", except = "Hir, HirBody")]
#[rustc_clean(cfg = "cfail3")]
#[linkage = "weak_odr"]
pub fn linkage() {}


// Return Impl Trait -----------------------------------------------------------

#[cfg(cfail1)]
pub fn return_impl_trait() -> i32 {
    0
}

#[cfg(not(cfail1))]
#[rustc_clean(cfg = "cfail2", except = "Hir, HirBody, typeck_tables_of, fn_sig")]
#[rustc_clean(cfg = "cfail3")]
pub fn return_impl_trait() -> impl Clone {
    0
}


// Change Return Impl Trait ----------------------------------------------------

#[cfg(cfail1)]
pub fn change_return_impl_trait() -> impl Clone {
    0u32
}

#[cfg(not(cfail1))]
#[rustc_clean(cfg = "cfail2")]
#[rustc_clean(cfg = "cfail3")]
pub fn change_return_impl_trait() -> impl Copy {
    0u32
}


// Change Return Type Indirectly -----------------------------------------------

pub struct ReferencedType1;
pub struct ReferencedType2;

pub mod change_return_type_indirectly {
    #[cfg(cfail1)]
    use super::ReferencedType1 as ReturnType;
    #[cfg(not(cfail1))]
    use super::ReferencedType2 as ReturnType;

    #[rustc_clean(cfg = "cfail2",
                  except = "Hir, HirBody, mir_built, optimized_mir, typeck_tables_of, fn_sig")]
    #[rustc_clean(cfg = "cfail3")]
    pub fn indirect_return_type() -> ReturnType {
        ReturnType {}
    }
}


// Change Parameter Type Indirectly --------------------------------------------

pub mod change_parameter_type_indirectly {
    #[cfg(cfail1)]
    use super::ReferencedType1 as ParameterType;
    #[cfg(not(cfail1))]
    use super::ReferencedType2 as ParameterType;

    #[rustc_clean(cfg = "cfail2",
                  except = "Hir, HirBody, mir_built, optimized_mir, typeck_tables_of, fn_sig")]
    #[rustc_clean(cfg = "cfail3")]
    pub fn indirect_parameter_type(p: ParameterType) {}
}


// Change Trait Bound Indirectly -----------------------------------------------

pub trait ReferencedTrait1 {}
pub trait ReferencedTrait2 {}

pub mod change_trait_bound_indirectly {
    #[cfg(cfail1)]
    use super::ReferencedTrait1 as Trait;
    #[cfg(not(cfail1))]
    use super::ReferencedTrait2 as Trait;

    #[rustc_clean(cfg = "cfail2", except = "Hir, HirBody, predicates_of")]
    #[rustc_clean(cfg = "cfail3")]
    pub fn indirect_trait_bound<T: Trait>(p: T) {}
}


// Change Trait Bound Indirectly In Where Clause -------------------------------

pub mod change_trait_bound_indirectly_in_where_clause {
    #[cfg(cfail1)]
    use super::ReferencedTrait1 as Trait;
    #[cfg(not(cfail1))]
    use super::ReferencedTrait2 as Trait;

    #[rustc_clean(cfg = "cfail2", except = "Hir, HirBody, predicates_of")]
    #[rustc_clean(cfg = "cfail3")]
    pub fn indirect_trait_bound_where<T>(p: T)
    where
        T: Trait,
    {
    }
}<|MERGE_RESOLUTION|>--- conflicted
+++ resolved
@@ -93,11 +93,7 @@
 pub fn make_extern() {}
 
 #[cfg(not(cfail1))]
-<<<<<<< HEAD
-#[rustc_clean(cfg = "cfail2", except = "Hir, HirBody, TypeckTables, FnSignature")]
-=======
 #[rustc_clean(cfg = "cfail2", except = "Hir, HirBody, typeck_tables_of, fn_sig")]
->>>>>>> 13184aec
 #[rustc_clean(cfg = "cfail3")]
 pub extern "C" fn make_extern() {}
 
