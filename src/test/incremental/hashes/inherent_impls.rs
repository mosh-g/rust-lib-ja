--- conflicted
+++ resolved
@@ -269,11 +269,7 @@
 #[rustc_clean(cfg="cfail2")]
 #[rustc_clean(cfg="cfail3")]
 impl Foo {
-<<<<<<< HEAD
-    #[rustc_clean(cfg="cfail2", except="Hir,HirBody,FnSignature,TypeckTables")]
-=======
     #[rustc_clean(cfg="cfail2", except="Hir,HirBody,fn_sig,typeck_tables_of")]
->>>>>>> 13184aec
     #[rustc_clean(cfg="cfail3")]
     pub extern fn make_method_extern(&self) { }
 }
