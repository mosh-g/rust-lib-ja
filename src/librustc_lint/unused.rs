--- conflicted
+++ resolved
@@ -322,35 +322,19 @@
             }
         }
 
-<<<<<<< HEAD
-        let name = attr.ident_str();
-=======
         let name = attr.name_or_empty();
->>>>>>> 13184aec
         if !attr::is_used(attr) {
             debug!("emitting warning for: {:?}", attr);
             cx.span_lint(UNUSED_ATTRIBUTES, attr.span, "unused attribute");
             // Is it a builtin attribute that must be used at the crate level?
-<<<<<<< HEAD
-            let known_crate = BUILTIN_ATTRIBUTES.iter()
-                .find(|&&(builtin, ty, ..)| {
-                    name == Some(builtin) && ty == AttributeType::CrateLevel
-                })
-                .is_some();
-=======
             let known_crate = attr_info.map(|&&(_, ty, ..)| {
                     ty == AttributeType::CrateLevel
             }).unwrap_or(false);
->>>>>>> 13184aec
 
             // Has a plugin registered this attribute as one that must be used at
             // the crate level?
             let plugin_crate = plugin_attributes.iter()
-<<<<<<< HEAD
-                .find(|&&(ref x, t)| name == Some(x) && AttributeType::CrateLevel == t)
-=======
                 .find(|&&(x, t)| name == x && AttributeType::CrateLevel == t)
->>>>>>> 13184aec
                 .is_some();
             if known_crate || plugin_crate {
                 let msg = match attr.style {
