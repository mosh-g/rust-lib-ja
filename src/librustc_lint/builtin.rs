//! Lints in the Rust compiler.
//!
//! This contains lints which can feasibly be implemented as their own
//! AST visitor. Also see `rustc::lint::builtin`, which contains the
//! definitions of lints that are emitted directly inside the main
//! compiler.
//!
//! To add a new lint to rustc, declare it here using `declare_lint!()`.
//! Then add code to emit the new lint in the appropriate circumstances.
//! You can do that in an existing `LintPass` if it makes sense, or in a
//! new `LintPass`, or using `Session::add_lint` elsewhere in the
//! compiler. Only do the latter if the check can't be written cleanly as a
//! `LintPass` (also, note that such lints will need to be defined in
//! `rustc::lint::builtin`, not here).
//!
//! If you define a new `EarlyLintPass`, you will also need to add it to the
//! `add_early_builtin!` or `add_early_builtin_with_new!` invocation in
//! `lib.rs`. Use the former for unit-like structs and the latter for structs
//! with a `pub fn new()`.
//!
//! If you define a new `LateLintPass`, you will also need to add it to the
//! `late_lint_methods!` invocation in `lib.rs`.

use std::fmt::Write;

use rustc::hir::def::{Res, DefKind};
use rustc::hir::def_id::{DefId, LOCAL_CRATE};
use rustc::ty::{self, Ty, TyCtxt, layout::VariantIdx};
use rustc::{lint, util};
use hir::Node;
use util::nodemap::HirIdSet;
use lint::{LateContext, LintContext, LintArray};
use lint::{LintPass, LateLintPass, EarlyLintPass, EarlyContext};

use rustc::util::nodemap::FxHashSet;

use syntax::tokenstream::{TokenTree, TokenStream};
use syntax::ast::{self, Expr};
use syntax::ptr::P;
use syntax::attr::{self, HasAttrs, AttributeTemplate};
use syntax::source_map::Spanned;
use syntax::edition::Edition;
use syntax::feature_gate::{self, AttributeGate, AttributeType};
use syntax::feature_gate::{Stability, deprecated_attributes};
use syntax_pos::{BytePos, Span};
use syntax::symbol::{Symbol, kw, sym};
use syntax::errors::{Applicability, DiagnosticBuilder};
use syntax::print::pprust::expr_to_string;
use syntax::visit::FnKind;

use rustc::hir::{self, GenericParamKind, PatKind};

use crate::nonstandard_style::{MethodLateContext, method_context};

use log::debug;

// hardwired lints from librustc
pub use lint::builtin::*;

declare_lint! {
    WHILE_TRUE,
    Warn,
    "suggest using `loop { }` instead of `while true { }`"
}

declare_lint_pass!(WhileTrue => [WHILE_TRUE]);

/// Traverse through any amount of parenthesis and return the first non-parens expression.
fn pierce_parens(mut expr: &ast::Expr) -> &ast::Expr {
    while let ast::ExprKind::Paren(sub) = &expr.node {
        expr = sub;
    }
    expr
}

impl EarlyLintPass for WhileTrue {
    fn check_expr(&mut self, cx: &EarlyContext<'_>, e: &ast::Expr) {
        if let ast::ExprKind::While(cond, ..) = &e.node {
            if let ast::ExprKind::Lit(ref lit) = pierce_parens(cond).node {
                if let ast::LitKind::Bool(true) = lit.node {
                    if !lit.span.from_expansion() {
                        let msg = "denote infinite loops with `loop { ... }`";
                        let condition_span = cx.sess.source_map().def_span(e.span);
                        cx.struct_span_lint(WHILE_TRUE, condition_span, msg)
                            .span_suggestion_short(
                                condition_span,
                                "use `loop`",
                                "loop".to_owned(),
                                Applicability::MachineApplicable
                            )
                            .emit();
                    }
                }
            }
        }
    }
}

declare_lint! {
    BOX_POINTERS,
    Allow,
    "use of owned (Box type) heap memory"
}

declare_lint_pass!(BoxPointers => [BOX_POINTERS]);

impl BoxPointers {
    fn check_heap_type(&self, cx: &LateContext<'_, '_>, span: Span, ty: Ty<'_>) {
        for leaf_ty in ty.walk() {
            if leaf_ty.is_box() {
                let m = format!("type uses owned (Box type) pointers: {}", ty);
                cx.span_lint(BOX_POINTERS, span, &m);
            }
        }
    }
}

impl<'a, 'tcx> LateLintPass<'a, 'tcx> for BoxPointers {
    fn check_item(&mut self, cx: &LateContext<'_, '_>, it: &hir::Item) {
        match it.node {
            hir::ItemKind::Fn(..) |
            hir::ItemKind::TyAlias(..) |
            hir::ItemKind::Enum(..) |
            hir::ItemKind::Struct(..) |
            hir::ItemKind::Union(..) => {
                let def_id = cx.tcx.hir().local_def_id(it.hir_id);
                self.check_heap_type(cx, it.span, cx.tcx.type_of(def_id))
            }
            _ => ()
        }

        // If it's a struct, we also have to check the fields' types
        match it.node {
            hir::ItemKind::Struct(ref struct_def, _) |
            hir::ItemKind::Union(ref struct_def, _) => {
                for struct_field in struct_def.fields() {
                    let def_id = cx.tcx.hir().local_def_id(struct_field.hir_id);
                    self.check_heap_type(cx, struct_field.span,
                                         cx.tcx.type_of(def_id));
                }
            }
            _ => (),
        }
    }

    fn check_expr(&mut self, cx: &LateContext<'_, '_>, e: &hir::Expr) {
        let ty = cx.tables.node_type(e.hir_id);
        self.check_heap_type(cx, e.span, ty);
    }
}

declare_lint! {
    NON_SHORTHAND_FIELD_PATTERNS,
    Warn,
    "using `Struct { x: x }` instead of `Struct { x }` in a pattern"
}

declare_lint_pass!(NonShorthandFieldPatterns => [NON_SHORTHAND_FIELD_PATTERNS]);

impl<'a, 'tcx> LateLintPass<'a, 'tcx> for NonShorthandFieldPatterns {
    fn check_pat(&mut self, cx: &LateContext<'_, '_>, pat: &hir::Pat) {
        if let PatKind::Struct(ref qpath, ref field_pats, _) = pat.node {
            let variant = cx.tables.pat_ty(pat).ty_adt_def()
                                   .expect("struct pattern type is not an ADT")
                                   .variant_of_res(cx.tables.qpath_res(qpath, pat.hir_id));
            for fieldpat in field_pats {
                if fieldpat.is_shorthand {
                    continue;
                }
                if fieldpat.span.from_expansion() {
                    // Don't lint if this is a macro expansion: macro authors
                    // shouldn't have to worry about this kind of style issue
                    // (Issue #49588)
                    continue;
                }
                if let PatKind::Binding(_, _, ident, None) = fieldpat.pat.node {
                    if cx.tcx.find_field_index(ident, &variant) ==
                       Some(cx.tcx.field_index(fieldpat.hir_id, cx.tables)) {
                        let mut err = cx.struct_span_lint(NON_SHORTHAND_FIELD_PATTERNS,
                                     fieldpat.span,
                                     &format!("the `{}:` in this pattern is redundant", ident));
                        let subspan = cx.tcx.sess.source_map().span_through_char(fieldpat.span,
                                                                                 ':');
                        err.span_suggestion_short(
                            subspan,
                            "remove this",
                            ident.to_string(),
                            Applicability::MachineApplicable
                        );
                        err.emit();
                    }
                }
            }
        }
    }
}

declare_lint! {
    UNSAFE_CODE,
    Allow,
    "usage of `unsafe` code"
}

declare_lint_pass!(UnsafeCode => [UNSAFE_CODE]);

impl UnsafeCode {
    fn report_unsafe(&self, cx: &EarlyContext<'_>, span: Span, desc: &'static str) {
        // This comes from a macro that has `#[allow_internal_unsafe]`.
        if span.allows_unsafe() {
            return;
        }

        cx.span_lint(UNSAFE_CODE, span, desc);
    }
}

impl EarlyLintPass for UnsafeCode {
    fn check_attribute(&mut self, cx: &EarlyContext<'_>, attr: &ast::Attribute) {
        if attr.check_name(sym::allow_internal_unsafe) {
            self.report_unsafe(cx, attr.span, "`allow_internal_unsafe` allows defining \
                                               macros using unsafe without triggering \
                                               the `unsafe_code` lint at their call site");
        }
    }

    fn check_expr(&mut self, cx: &EarlyContext<'_>, e: &ast::Expr) {
        if let ast::ExprKind::Block(ref blk, _) = e.node {
            // Don't warn about generated blocks; that'll just pollute the output.
            if blk.rules == ast::BlockCheckMode::Unsafe(ast::UserProvided) {
                self.report_unsafe(cx, blk.span, "usage of an `unsafe` block");
            }
        }
    }

    fn check_item(&mut self, cx: &EarlyContext<'_>, it: &ast::Item) {
        match it.node {
            ast::ItemKind::Trait(_, ast::Unsafety::Unsafe, ..) => {
                self.report_unsafe(cx, it.span, "declaration of an `unsafe` trait")
            }

            ast::ItemKind::Impl(ast::Unsafety::Unsafe, ..) => {
                self.report_unsafe(cx, it.span, "implementation of an `unsafe` trait")
            }

            _ => return,
        }
    }

    fn check_fn(&mut self,
                cx: &EarlyContext<'_>,
                fk: FnKind<'_>,
                _: &ast::FnDecl,
                span: Span,
                _: ast::NodeId) {
        match fk {
            FnKind::ItemFn(_, ast::FnHeader { unsafety: ast::Unsafety::Unsafe, .. }, ..) => {
                self.report_unsafe(cx, span, "declaration of an `unsafe` function")
            }

            FnKind::Method(_, sig, ..) => {
                if sig.header.unsafety == ast::Unsafety::Unsafe {
                    self.report_unsafe(cx, span, "implementation of an `unsafe` method")
                }
            }

            _ => (),
        }
    }

    fn check_trait_item(&mut self, cx: &EarlyContext<'_>, item: &ast::TraitItem) {
        if let ast::TraitItemKind::Method(ref sig, None) = item.node {
            if sig.header.unsafety == ast::Unsafety::Unsafe {
                self.report_unsafe(cx, item.span, "declaration of an `unsafe` method")
            }
        }
    }
}

declare_lint! {
    pub MISSING_DOCS,
    Allow,
    "detects missing documentation for public members",
    report_in_external_macro: true
}

pub struct MissingDoc {
    /// Stack of whether `#[doc(hidden)]` is set at each level which has lint attributes.
    doc_hidden_stack: Vec<bool>,

    /// Private traits or trait items that leaked through. Don't check their methods.
    private_traits: FxHashSet<hir::HirId>,
}

impl_lint_pass!(MissingDoc => [MISSING_DOCS]);

fn has_doc(attr: &ast::Attribute) -> bool {
    if !attr.check_name(sym::doc) {
        return false;
    }

    if attr.is_value_str() {
        return true;
    }

    if let Some(list) = attr.meta_item_list() {
        for meta in list {
            if meta.check_name(sym::include) || meta.check_name(sym::hidden) {
                return true;
            }
        }
    }

    false
}

impl MissingDoc {
    pub fn new() -> MissingDoc {
        MissingDoc {
            doc_hidden_stack: vec![false],
            private_traits: FxHashSet::default(),
        }
    }

    fn doc_hidden(&self) -> bool {
        *self.doc_hidden_stack.last().expect("empty doc_hidden_stack")
    }

    fn check_missing_docs_attrs(&self,
                                cx: &LateContext<'_, '_>,
                                id: Option<hir::HirId>,
                                attrs: &[ast::Attribute],
                                sp: Span,
                                desc: &'static str) {
        // If we're building a test harness, then warning about
        // documentation is probably not really relevant right now.
        if cx.sess().opts.test {
            return;
        }

        // `#[doc(hidden)]` disables missing_docs check.
        if self.doc_hidden() {
            return;
        }

        // Only check publicly-visible items, using the result from the privacy pass.
        // It's an option so the crate root can also use this function (it doesn't
        // have a `NodeId`).
        if let Some(id) = id {
            if !cx.access_levels.is_exported(id) {
                return;
            }
        }

        let has_doc = attrs.iter().any(|a| has_doc(a));
        if !has_doc {
            cx.span_lint(MISSING_DOCS,
                         cx.tcx.sess.source_map().def_span(sp),
                         &format!("missing documentation for {}", desc));
        }
    }
}

impl<'a, 'tcx> LateLintPass<'a, 'tcx> for MissingDoc {
    fn enter_lint_attrs(&mut self, _: &LateContext<'_, '_>, attrs: &[ast::Attribute]) {
        let doc_hidden = self.doc_hidden() ||
                         attrs.iter().any(|attr| {
            attr.check_name(sym::doc) &&
            match attr.meta_item_list() {
                None => false,
                Some(l) => attr::list_contains_name(&l, sym::hidden),
            }
        });
        self.doc_hidden_stack.push(doc_hidden);
    }

    fn exit_lint_attrs(&mut self, _: &LateContext<'_, '_>, _attrs: &[ast::Attribute]) {
        self.doc_hidden_stack.pop().expect("empty doc_hidden_stack");
    }

    fn check_crate(&mut self, cx: &LateContext<'_, '_>, krate: &hir::Crate) {
        self.check_missing_docs_attrs(cx, None, &krate.attrs, krate.span, "crate");

        for macro_def in &krate.exported_macros {
            let has_doc = macro_def.attrs.iter().any(|a| has_doc(a));
            if !has_doc {
                cx.span_lint(MISSING_DOCS,
                             cx.tcx.sess.source_map().def_span(macro_def.span),
                             "missing documentation for macro");
            }
        }
    }

    fn check_item(&mut self, cx: &LateContext<'_, '_>, it: &hir::Item) {
        let desc = match it.node {
            hir::ItemKind::Fn(..) => "a function",
            hir::ItemKind::Mod(..) => "a module",
            hir::ItemKind::Enum(..) => "an enum",
            hir::ItemKind::Struct(..) => "a struct",
            hir::ItemKind::Union(..) => "a union",
            hir::ItemKind::Trait(.., ref trait_item_refs) => {
                // Issue #11592: traits are always considered exported, even when private.
                if let hir::VisibilityKind::Inherited = it.vis.node {
                    self.private_traits.insert(it.hir_id);
                    for trait_item_ref in trait_item_refs {
                        self.private_traits.insert(trait_item_ref.id.hir_id);
                    }
                    return;
                }
                "a trait"
            }
            hir::ItemKind::TyAlias(..) => "a type alias",
            hir::ItemKind::Impl(.., Some(ref trait_ref), _, ref impl_item_refs) => {
                // If the trait is private, add the impl items to `private_traits` so they don't get
                // reported for missing docs.
                let real_trait = trait_ref.path.res.def_id();
                if let Some(hir_id) = cx.tcx.hir().as_local_hir_id(real_trait) {
                    match cx.tcx.hir().find(hir_id) {
                        Some(Node::Item(item)) => {
                            if let hir::VisibilityKind::Inherited = item.vis.node {
                                for impl_item_ref in impl_item_refs {
                                    self.private_traits.insert(impl_item_ref.id.hir_id);
                                }
                            }
                        }
                        _ => {}
                    }
                }
                return;
            }
            hir::ItemKind::Const(..) => "a constant",
            hir::ItemKind::Static(..) => "a static",
            _ => return,
        };

        self.check_missing_docs_attrs(cx, Some(it.hir_id), &it.attrs, it.span, desc);
    }

    fn check_trait_item(&mut self, cx: &LateContext<'_, '_>, trait_item: &hir::TraitItem) {
        if self.private_traits.contains(&trait_item.hir_id) {
            return;
        }

        let desc = match trait_item.node {
            hir::TraitItemKind::Const(..) => "an associated constant",
            hir::TraitItemKind::Method(..) => "a trait method",
            hir::TraitItemKind::Type(..) => "an associated type",
        };

        self.check_missing_docs_attrs(cx,
                                      Some(trait_item.hir_id),
                                      &trait_item.attrs,
                                      trait_item.span,
                                      desc);
    }

    fn check_impl_item(&mut self, cx: &LateContext<'_, '_>, impl_item: &hir::ImplItem) {
        // If the method is an impl for a trait, don't doc.
        if method_context(cx, impl_item.hir_id) == MethodLateContext::TraitImpl {
            return;
        }

        let desc = match impl_item.node {
            hir::ImplItemKind::Const(..) => "an associated constant",
            hir::ImplItemKind::Method(..) => "a method",
            hir::ImplItemKind::TyAlias(_) => "an associated type",
            hir::ImplItemKind::OpaqueTy(_) => "an associated `impl Trait` type",
        };
        self.check_missing_docs_attrs(cx,
                                      Some(impl_item.hir_id),
                                      &impl_item.attrs,
                                      impl_item.span,
                                      desc);
    }

    fn check_struct_field(&mut self, cx: &LateContext<'_, '_>, sf: &hir::StructField) {
        if !sf.is_positional() {
            self.check_missing_docs_attrs(cx,
                                          Some(sf.hir_id),
                                          &sf.attrs,
                                          sf.span,
                                          "a struct field")
        }
    }

    fn check_variant(&mut self, cx: &LateContext<'_, '_>, v: &hir::Variant) {
        self.check_missing_docs_attrs(cx,
                                      Some(v.id),
                                      &v.attrs,
                                      v.span,
                                      "a variant");
    }
}

declare_lint! {
    pub MISSING_COPY_IMPLEMENTATIONS,
    Allow,
    "detects potentially-forgotten implementations of `Copy`"
}

declare_lint_pass!(MissingCopyImplementations => [MISSING_COPY_IMPLEMENTATIONS]);

impl<'a, 'tcx> LateLintPass<'a, 'tcx> for MissingCopyImplementations {
    fn check_item(&mut self, cx: &LateContext<'_, '_>, item: &hir::Item) {
        if !cx.access_levels.is_reachable(item.hir_id) {
            return;
        }
        let (def, ty) = match item.node {
            hir::ItemKind::Struct(_, ref ast_generics) => {
                if !ast_generics.params.is_empty() {
                    return;
                }
                let def = cx.tcx.adt_def(cx.tcx.hir().local_def_id(item.hir_id));
                (def, cx.tcx.mk_adt(def, cx.tcx.intern_substs(&[])))
            }
            hir::ItemKind::Union(_, ref ast_generics) => {
                if !ast_generics.params.is_empty() {
                    return;
                }
                let def = cx.tcx.adt_def(cx.tcx.hir().local_def_id(item.hir_id));
                (def, cx.tcx.mk_adt(def, cx.tcx.intern_substs(&[])))
            }
            hir::ItemKind::Enum(_, ref ast_generics) => {
                if !ast_generics.params.is_empty() {
                    return;
                }
                let def = cx.tcx.adt_def(cx.tcx.hir().local_def_id(item.hir_id));
                (def, cx.tcx.mk_adt(def, cx.tcx.intern_substs(&[])))
            }
            _ => return,
        };
        if def.has_dtor(cx.tcx) {
            return;
        }
        let param_env = ty::ParamEnv::empty();
        if ty.is_copy_modulo_regions(cx.tcx, param_env, item.span) {
            return;
        }
        if param_env.can_type_implement_copy(cx.tcx, ty).is_ok() {
            cx.span_lint(MISSING_COPY_IMPLEMENTATIONS,
                         item.span,
                         "type could implement `Copy`; consider adding `impl \
                          Copy`")
        }
    }
}

declare_lint! {
    MISSING_DEBUG_IMPLEMENTATIONS,
    Allow,
    "detects missing implementations of fmt::Debug"
}

#[derive(Default)]
pub struct MissingDebugImplementations {
    impling_types: Option<HirIdSet>,
}

impl_lint_pass!(MissingDebugImplementations => [MISSING_DEBUG_IMPLEMENTATIONS]);

impl<'a, 'tcx> LateLintPass<'a, 'tcx> for MissingDebugImplementations {
    fn check_item(&mut self, cx: &LateContext<'_, '_>, item: &hir::Item) {
        if !cx.access_levels.is_reachable(item.hir_id) {
            return;
        }

        match item.node {
            hir::ItemKind::Struct(..) |
            hir::ItemKind::Union(..) |
            hir::ItemKind::Enum(..) => {}
            _ => return,
        }

        let debug = match cx.tcx.get_diagnostic_item(sym::debug_trait) {
            Some(debug) => debug,
            None => return,
        };

        if self.impling_types.is_none() {
            let mut impls = HirIdSet::default();
            cx.tcx.for_each_impl(debug, |d| {
                if let Some(ty_def) = cx.tcx.type_of(d).ty_adt_def() {
                    if let Some(hir_id) = cx.tcx.hir().as_local_hir_id(ty_def.did) {
                        impls.insert(hir_id);
                    }
                }
            });

            self.impling_types = Some(impls);
            debug!("{:?}", self.impling_types);
        }

        if !self.impling_types.as_ref().unwrap().contains(&item.hir_id) {
            cx.span_lint(MISSING_DEBUG_IMPLEMENTATIONS,
                         item.span,
                         "type does not implement `fmt::Debug`; consider adding `#[derive(Debug)]` \
                          or a manual implementation")
        }
    }
}

declare_lint! {
    pub ANONYMOUS_PARAMETERS,
    Allow,
    "detects anonymous parameters"
}

declare_lint_pass!(
    /// Checks for use of anonymous parameters (RFC 1685).
    AnonymousParameters => [ANONYMOUS_PARAMETERS]
);

impl EarlyLintPass for AnonymousParameters {
    fn check_trait_item(&mut self, cx: &EarlyContext<'_>, it: &ast::TraitItem) {
        match it.node {
            ast::TraitItemKind::Method(ref sig, _) => {
                for arg in sig.decl.inputs.iter() {
                    match arg.pat.node {
                        ast::PatKind::Ident(_, ident, None) => {
                            if ident.name == kw::Invalid {
                                let ty_snip = cx
                                    .sess
                                    .source_map()
                                    .span_to_snippet(arg.ty.span);

                                let (ty_snip, appl) = if let Ok(snip) = ty_snip {
                                    (snip, Applicability::MachineApplicable)
                                } else {
                                    ("<type>".to_owned(), Applicability::HasPlaceholders)
                                };

                                cx.struct_span_lint(
                                    ANONYMOUS_PARAMETERS,
                                    arg.pat.span,
                                    "anonymous parameters are deprecated and will be \
                                     removed in the next edition."
                                ).span_suggestion(
                                    arg.pat.span,
                                    "Try naming the parameter or explicitly \
                                    ignoring it",
                                    format!("_: {}", ty_snip),
                                    appl
                                ).emit();
                            }
                        }
                        _ => (),
                    }
                }
            },
            _ => (),
        }
    }
}

/// Check for use of attributes which have been deprecated.
#[derive(Clone)]
pub struct DeprecatedAttr {
    // This is not free to compute, so we want to keep it around, rather than
    // compute it for every attribute.
    depr_attrs: Vec<&'static (Symbol, AttributeType, AttributeTemplate, AttributeGate)>,
}

impl_lint_pass!(DeprecatedAttr => []);

impl DeprecatedAttr {
    pub fn new() -> DeprecatedAttr {
        DeprecatedAttr {
            depr_attrs: deprecated_attributes(),
        }
    }
}

fn lint_deprecated_attr(
    cx: &EarlyContext<'_>,
    attr: &ast::Attribute,
    msg: &str,
    suggestion: Option<&str>,
) {
    cx.struct_span_lint(DEPRECATED, attr.span, &msg)
        .span_suggestion_short(
            attr.span,
            suggestion.unwrap_or("remove this attribute"),
            String::new(),
            Applicability::MachineApplicable
        )
        .emit();
}

impl EarlyLintPass for DeprecatedAttr {
    fn check_attribute(&mut self, cx: &EarlyContext<'_>, attr: &ast::Attribute) {
        for &&(n, _, _, ref g) in &self.depr_attrs {
<<<<<<< HEAD
            if attr.ident_str() == Some(n) {
=======
            if attr.ident().map(|ident| ident.name) == Some(n) {
>>>>>>> 13184aec
                if let &AttributeGate::Gated(Stability::Deprecated(link, suggestion),
                                             ref name,
                                             ref reason,
                                             _) = g {
                    let msg = format!("use of deprecated attribute `{}`: {}. See {}",
                                      name, reason, link);
                    lint_deprecated_attr(cx, attr, &msg, suggestion);
                }
                return;
            }
        }
        if attr.check_name(sym::no_start) || attr.check_name(sym::crate_id) {
            let msg = format!("use of deprecated attribute `{}`: no longer used.", attr.path);
            lint_deprecated_attr(cx, attr, &msg, None);
        }
    }
}

declare_lint! {
    pub UNUSED_DOC_COMMENTS,
    Warn,
    "detects doc comments that aren't used by rustdoc"
}

declare_lint_pass!(UnusedDocComment => [UNUSED_DOC_COMMENTS]);

impl UnusedDocComment {
    fn warn_if_doc(
        &self,
        cx: &EarlyContext<'_>,
        node_span: Span,
        node_kind: &str,
        is_macro_expansion: bool,
        attrs: &[ast::Attribute]
    ) {
        let mut attrs = attrs.into_iter().peekable();

        // Accumulate a single span for sugared doc comments.
        let mut sugared_span: Option<Span> = None;

        while let Some(attr) = attrs.next() {
            if attr.is_sugared_doc {
                sugared_span = Some(
                    sugared_span.map_or_else(
                        || attr.span,
                        |span| span.with_hi(attr.span.hi()),
                    ),
                );
            }

            if attrs.peek().map(|next_attr| next_attr.is_sugared_doc).unwrap_or_default() {
                continue;
            }

            let span = sugared_span.take().unwrap_or_else(|| attr.span);

            if attr.check_name(sym::doc) {
                let mut err = cx.struct_span_lint(UNUSED_DOC_COMMENTS, span, "unused doc comment");

                err.span_label(
                    node_span,
                    format!("rustdoc does not generate documentation for {}", node_kind)
                );

                if is_macro_expansion {
                    err.help("to document an item produced by a macro, \
                              the macro must produce the documentation as part of its expansion");
                }

                err.emit();
            }
        }
    }
}

impl EarlyLintPass for UnusedDocComment {
    fn check_item(&mut self, cx: &EarlyContext<'_>, item: &ast::Item) {
        if let ast::ItemKind::Mac(..) = item.node {
            self.warn_if_doc(cx, item.span, "macro expansions", true, &item.attrs);
        }
    }

    fn check_stmt(&mut self, cx: &EarlyContext<'_>, stmt: &ast::Stmt) {
        let (kind, is_macro_expansion) = match stmt.node {
            ast::StmtKind::Local(..) => ("statements", false),
            ast::StmtKind::Item(..) => ("inner items", false),
            ast::StmtKind::Mac(..) => ("macro expansions", true),
            // expressions will be reported by `check_expr`.
            ast::StmtKind::Semi(..) |
            ast::StmtKind::Expr(..) => return,
        };

        self.warn_if_doc(cx, stmt.span, kind, is_macro_expansion, stmt.node.attrs());
    }

    fn check_arm(&mut self, cx: &EarlyContext<'_>, arm: &ast::Arm) {
        let arm_span = arm.pat.span.with_hi(arm.body.span.hi());
        self.warn_if_doc(cx, arm_span, "match arms", false, &arm.attrs);
    }

    fn check_expr(&mut self, cx: &EarlyContext<'_>, expr: &ast::Expr) {
        self.warn_if_doc(cx, expr.span, "expressions", false, &expr.attrs);
    }
}

declare_lint! {
    PLUGIN_AS_LIBRARY,
    Warn,
    "compiler plugin used as ordinary library in non-plugin crate"
}

declare_lint_pass!(PluginAsLibrary => [PLUGIN_AS_LIBRARY]);

impl<'a, 'tcx> LateLintPass<'a, 'tcx> for PluginAsLibrary {
    fn check_item(&mut self, cx: &LateContext<'_, '_>, it: &hir::Item) {
        if cx.tcx.plugin_registrar_fn(LOCAL_CRATE).is_some() {
            // We're compiling a plugin; it's fine to link other plugins.
            return;
        }

        match it.node {
            hir::ItemKind::ExternCrate(..) => (),
            _ => return,
        };

        let def_id = cx.tcx.hir().local_def_id(it.hir_id);
        let prfn = match cx.tcx.extern_mod_stmt_cnum(def_id) {
            Some(cnum) => cx.tcx.plugin_registrar_fn(cnum),
            None => {
                // Probably means we aren't linking the crate for some reason.
                //
                // Not sure if / when this could happen.
                return;
            }
        };

        if prfn.is_some() {
            cx.span_lint(PLUGIN_AS_LIBRARY,
                         it.span,
                         "compiler plugin used as an ordinary library");
        }
    }
}

declare_lint! {
    NO_MANGLE_CONST_ITEMS,
    Deny,
    "const items will not have their symbols exported"
}

declare_lint! {
    NO_MANGLE_GENERIC_ITEMS,
    Warn,
    "generic items must be mangled"
}

declare_lint_pass!(InvalidNoMangleItems => [NO_MANGLE_CONST_ITEMS, NO_MANGLE_GENERIC_ITEMS]);

impl<'a, 'tcx> LateLintPass<'a, 'tcx> for InvalidNoMangleItems {
    fn check_item(&mut self, cx: &LateContext<'_, '_>, it: &hir::Item) {
        match it.node {
            hir::ItemKind::Fn(.., ref generics, _) => {
                if let Some(no_mangle_attr) = attr::find_by_name(&it.attrs, sym::no_mangle) {
                    for param in &generics.params {
                        match param.kind {
                            GenericParamKind::Lifetime { .. } => {}
                            GenericParamKind::Type { .. } |
                            GenericParamKind::Const { .. } => {
                                let mut err = cx.struct_span_lint(
                                    NO_MANGLE_GENERIC_ITEMS,
                                    it.span,
                                    "functions generic over types or consts must be mangled",
                                );
                                err.span_suggestion_short(
                                    no_mangle_attr.span,
                                    "remove this attribute",
                                    String::new(),
                                    // Use of `#[no_mangle]` suggests FFI intent; correct
                                    // fix may be to monomorphize source by hand
                                    Applicability::MaybeIncorrect
                                );
                                err.emit();
                                break;
                            }
                        }
                    }
                }
            }
            hir::ItemKind::Const(..) => {
                if attr::contains_name(&it.attrs, sym::no_mangle) {
                    // Const items do not refer to a particular location in memory, and therefore
                    // don't have anything to attach a symbol to
                    let msg = "const items should never be `#[no_mangle]`";
                    let mut err = cx.struct_span_lint(NO_MANGLE_CONST_ITEMS, it.span, msg);

                    // account for "pub const" (#45562)
                    let start = cx.tcx.sess.source_map().span_to_snippet(it.span)
                        .map(|snippet| snippet.find("const").unwrap_or(0))
                        .unwrap_or(0) as u32;
                    // `const` is 5 chars
                    let const_span = it.span.with_hi(BytePos(it.span.lo().0 + start + 5));
                    err.span_suggestion(
                        const_span,
                        "try a static value",
                        "pub static".to_owned(),
                        Applicability::MachineApplicable
                    );
                    err.emit();
                }
            }
            _ => {}
        }
    }
}

declare_lint! {
    MUTABLE_TRANSMUTES,
    Deny,
    "mutating transmuted &mut T from &T may cause undefined behavior"
}

declare_lint_pass!(MutableTransmutes => [MUTABLE_TRANSMUTES]);

impl<'a, 'tcx> LateLintPass<'a, 'tcx> for MutableTransmutes {
    fn check_expr(&mut self, cx: &LateContext<'_, '_>, expr: &hir::Expr) {
        use rustc_target::spec::abi::Abi::RustIntrinsic;

        let msg = "mutating transmuted &mut T from &T may cause undefined behavior, \
                   consider instead using an UnsafeCell";
        match get_transmute_from_to(cx, expr).map(|(ty1, ty2)| (&ty1.sty, &ty2.sty)) {
            Some((&ty::Ref(_, _, from_mt), &ty::Ref(_, _, to_mt))) => {
                if to_mt == hir::Mutability::MutMutable &&
                   from_mt == hir::Mutability::MutImmutable {
                    cx.span_lint(MUTABLE_TRANSMUTES, expr.span, msg);
                }
            }
            _ => (),
        }

        fn get_transmute_from_to<'a, 'tcx>
            (cx: &LateContext<'a, 'tcx>,
             expr: &hir::Expr)
             -> Option<(Ty<'tcx>, Ty<'tcx>)> {
            let def = if let hir::ExprKind::Path(ref qpath) = expr.node {
                cx.tables.qpath_res(qpath, expr.hir_id)
            } else {
                return None;
            };
            if let Res::Def(DefKind::Fn, did) = def {
                if !def_id_is_transmute(cx, did) {
                    return None;
                }
                let sig = cx.tables.node_type(expr.hir_id).fn_sig(cx.tcx);
                let from = sig.inputs().skip_binder()[0];
                let to = *sig.output().skip_binder();
                return Some((from, to));
            }
            None
        }

        fn def_id_is_transmute(cx: &LateContext<'_, '_>, def_id: DefId) -> bool {
            cx.tcx.fn_sig(def_id).abi() == RustIntrinsic &&
            cx.tcx.item_name(def_id) == sym::transmute
        }
    }
}

declare_lint! {
    UNSTABLE_FEATURES,
    Allow,
    "enabling unstable features (deprecated. do not use)"
}

declare_lint_pass!(
    /// Forbids using the `#[feature(...)]` attribute
    UnstableFeatures => [UNSTABLE_FEATURES]
);

impl<'a, 'tcx> LateLintPass<'a, 'tcx> for UnstableFeatures {
    fn check_attribute(&mut self, ctx: &LateContext<'_, '_>, attr: &ast::Attribute) {
        if attr.check_name(sym::feature) {
            if let Some(items) = attr.meta_item_list() {
                for item in items {
                    ctx.span_lint(UNSTABLE_FEATURES, item.span(), "unstable feature");
                }
            }
        }
    }
}

declare_lint! {
    UNIONS_WITH_DROP_FIELDS,
    Warn,
    "use of unions that contain fields with possibly non-trivial drop code"
}

declare_lint_pass!(
    /// Lint for unions that contain fields with possibly non-trivial destructors.
    UnionsWithDropFields => [UNIONS_WITH_DROP_FIELDS]
);

impl<'a, 'tcx> LateLintPass<'a, 'tcx> for UnionsWithDropFields {
    fn check_item(&mut self, ctx: &LateContext<'_, '_>, item: &hir::Item) {
        if let hir::ItemKind::Union(ref vdata, _) = item.node {
            for field in vdata.fields() {
                let field_ty = ctx.tcx.type_of(
                    ctx.tcx.hir().local_def_id(field.hir_id));
                if field_ty.needs_drop(ctx.tcx, ctx.param_env) {
                    ctx.span_lint(UNIONS_WITH_DROP_FIELDS,
                                  field.span,
                                  "union contains a field with possibly non-trivial drop code, \
                                   drop code of union fields is ignored when dropping the union");
                    return;
                }
            }
        }
    }
}

declare_lint! {
    pub UNREACHABLE_PUB,
    Allow,
    "`pub` items not reachable from crate root"
}

declare_lint_pass!(
    /// Lint for items marked `pub` that aren't reachable from other crates.
    UnreachablePub => [UNREACHABLE_PUB]
);

impl UnreachablePub {
    fn perform_lint(&self, cx: &LateContext<'_, '_>, what: &str, id: hir::HirId,
                    vis: &hir::Visibility, span: Span, exportable: bool) {
        let mut applicability = Applicability::MachineApplicable;
        match vis.node {
            hir::VisibilityKind::Public if !cx.access_levels.is_reachable(id) => {
                if span.from_expansion() {
                    applicability = Applicability::MaybeIncorrect;
                }
                let def_span = cx.tcx.sess.source_map().def_span(span);
                let mut err = cx.struct_span_lint(UNREACHABLE_PUB, def_span,
                                                  &format!("unreachable `pub` {}", what));
                let replacement = if cx.tcx.features().crate_visibility_modifier {
                    "crate"
                } else {
                    "pub(crate)"
                }.to_owned();

                err.span_suggestion(
                    vis.span,
                    "consider restricting its visibility",
                    replacement,
                    applicability,
                );
                if exportable {
                    err.help("or consider exporting it for use by other crates");
                }
                err.emit();
            },
            _ => {}
        }
    }
}

impl<'a, 'tcx> LateLintPass<'a, 'tcx> for UnreachablePub {
    fn check_item(&mut self, cx: &LateContext<'_, '_>, item: &hir::Item) {
        self.perform_lint(cx, "item", item.hir_id, &item.vis, item.span, true);
    }

    fn check_foreign_item(&mut self, cx: &LateContext<'_, '_>, foreign_item: &hir::ForeignItem) {
        self.perform_lint(cx, "item", foreign_item.hir_id, &foreign_item.vis,
                          foreign_item.span, true);
    }

    fn check_struct_field(&mut self, cx: &LateContext<'_, '_>, field: &hir::StructField) {
        self.perform_lint(cx, "field", field.hir_id, &field.vis, field.span, false);
    }

    fn check_impl_item(&mut self, cx: &LateContext<'_, '_>, impl_item: &hir::ImplItem) {
        self.perform_lint(cx, "item", impl_item.hir_id, &impl_item.vis, impl_item.span, false);
    }
}

declare_lint! {
    TYPE_ALIAS_BOUNDS,
    Warn,
    "bounds in type aliases are not enforced"
}

declare_lint_pass!(
    /// Lint for trait and lifetime bounds in type aliases being mostly ignored.
    /// They are relevant when using associated types, but otherwise neither checked
    /// at definition site nor enforced at use site.
    TypeAliasBounds => [TYPE_ALIAS_BOUNDS]
);

impl TypeAliasBounds {
    fn is_type_variable_assoc(qpath: &hir::QPath) -> bool {
        match *qpath {
            hir::QPath::TypeRelative(ref ty, _) => {
                // If this is a type variable, we found a `T::Assoc`.
                match ty.node {
                    hir::TyKind::Path(hir::QPath::Resolved(None, ref path)) => {
                        match path.res {
                            Res::Def(DefKind::TyParam, _) => true,
                            _ => false
                        }
                    }
                    _ => false
                }
            }
            hir::QPath::Resolved(..) => false,
        }
    }

    fn suggest_changing_assoc_types(ty: &hir::Ty, err: &mut DiagnosticBuilder<'_>) {
        // Access to associates types should use `<T as Bound>::Assoc`, which does not need a
        // bound.  Let's see if this type does that.

        // We use a HIR visitor to walk the type.
        use rustc::hir::intravisit::{self, Visitor};
        struct WalkAssocTypes<'a, 'db> {
            err: &'a mut DiagnosticBuilder<'db>
        }
        impl<'a, 'db, 'v> Visitor<'v> for WalkAssocTypes<'a, 'db> {
            fn nested_visit_map<'this>(&'this mut self) -> intravisit::NestedVisitorMap<'this, 'v>
            {
                intravisit::NestedVisitorMap::None
            }

            fn visit_qpath(&mut self, qpath: &'v hir::QPath, id: hir::HirId, span: Span) {
                if TypeAliasBounds::is_type_variable_assoc(qpath) {
                    self.err.span_help(span,
                        "use fully disambiguated paths (i.e., `<T as Trait>::Assoc`) to refer to \
                         associated types in type aliases");
                }
                intravisit::walk_qpath(self, qpath, id, span)
            }
        }

        // Let's go for a walk!
        let mut visitor = WalkAssocTypes { err };
        visitor.visit_ty(ty);
    }
}

impl<'a, 'tcx> LateLintPass<'a, 'tcx> for TypeAliasBounds {
    fn check_item(&mut self, cx: &LateContext<'_, '_>, item: &hir::Item) {
        let (ty, type_alias_generics) = match item.node {
            hir::ItemKind::TyAlias(ref ty, ref generics) => (&*ty, generics),
            _ => return,
        };
        let mut suggested_changing_assoc_types = false;
        // There must not be a where clause
        if !type_alias_generics.where_clause.predicates.is_empty() {
            let spans : Vec<_> = type_alias_generics.where_clause.predicates.iter()
                .map(|pred| pred.span()).collect();
            let mut err = cx.struct_span_lint(TYPE_ALIAS_BOUNDS, spans,
                "where clauses are not enforced in type aliases");
            err.help("the clause will not be checked when the type alias is used, \
                      and should be removed");
            if !suggested_changing_assoc_types {
                TypeAliasBounds::suggest_changing_assoc_types(ty, &mut err);
                suggested_changing_assoc_types = true;
            }
            err.emit();
        }
        // The parameters must not have bounds
        for param in type_alias_generics.params.iter() {
            let spans: Vec<_> = param.bounds.iter().map(|b| b.span()).collect();
            if !spans.is_empty() {
                let mut err = cx.struct_span_lint(
                    TYPE_ALIAS_BOUNDS,
                    spans,
                    "bounds on generic parameters are not enforced in type aliases",
                );
                err.help("the bound will not be checked when the type alias is used, \
                          and should be removed");
                if !suggested_changing_assoc_types {
                    TypeAliasBounds::suggest_changing_assoc_types(ty, &mut err);
                    suggested_changing_assoc_types = true;
                }
                err.emit();
            }
        }
    }
}

declare_lint_pass!(
    /// Lint constants that are erroneous.
    /// Without this lint, we might not get any diagnostic if the constant is
    /// unused within this crate, even though downstream crates can't use it
    /// without producing an error.
    UnusedBrokenConst => []
);

fn check_const(cx: &LateContext<'_, '_>, body_id: hir::BodyId) {
    let def_id = cx.tcx.hir().body_owner_def_id(body_id);
    let param_env = if cx.tcx.is_static(def_id) {
        // Use the same param_env as `codegen_static_initializer`, to reuse the cache.
        ty::ParamEnv::reveal_all()
    } else {
        cx.tcx.param_env(def_id)
    };
    let cid = ::rustc::mir::interpret::GlobalId {
        instance: ty::Instance::mono(cx.tcx, def_id),
        promoted: None
    };
    // trigger the query once for all constants since that will already report the errors
    // FIXME: Use ensure here
    let _ = cx.tcx.const_eval(param_env.and(cid));
}

impl<'a, 'tcx> LateLintPass<'a, 'tcx> for UnusedBrokenConst {
    fn check_item(&mut self, cx: &LateContext<'_, '_>, it: &hir::Item) {
        match it.node {
            hir::ItemKind::Const(_, body_id) => {
                check_const(cx, body_id);
            },
            hir::ItemKind::Static(_, _, body_id) => {
                check_const(cx, body_id);
            },
            _ => {},
        }
    }
}

declare_lint! {
    TRIVIAL_BOUNDS,
    Warn,
    "these bounds don't depend on an type parameters"
}

declare_lint_pass!(
    /// Lint for trait and lifetime bounds that don't depend on type parameters
    /// which either do nothing, or stop the item from being used.
    TrivialConstraints => [TRIVIAL_BOUNDS]
);

impl<'a, 'tcx> LateLintPass<'a, 'tcx> for TrivialConstraints {
    fn check_item(
        &mut self,
        cx: &LateContext<'a, 'tcx>,
        item: &'tcx hir::Item,
    ) {
        use rustc::ty::fold::TypeFoldable;
        use rustc::ty::Predicate::*;

        if cx.tcx.features().trivial_bounds {
            let def_id = cx.tcx.hir().local_def_id(item.hir_id);
            let predicates = cx.tcx.predicates_of(def_id);
            for &(predicate, span) in &predicates.predicates {
                let predicate_kind_name = match predicate {
                    Trait(..) => "Trait",
                    TypeOutlives(..) |
                    RegionOutlives(..) => "Lifetime",

                    // Ignore projections, as they can only be global
                    // if the trait bound is global
                    Projection(..) |
                    // Ignore bounds that a user can't type
                    WellFormed(..) |
                    ObjectSafe(..) |
                    ClosureKind(..) |
                    Subtype(..) |
                    ConstEvaluatable(..) => continue,
                };
                if predicate.is_global() {
                    cx.span_lint(
                        TRIVIAL_BOUNDS,
                        span,
                        &format!("{} bound {} does not depend on any type \
                                or lifetime parameters", predicate_kind_name, predicate),
                    );
                }
            }
        }
    }
}

declare_lint_pass!(
    /// Does nothing as a lint pass, but registers some `Lint`s
    /// which are used by other parts of the compiler.
    SoftLints => [
        WHILE_TRUE,
        BOX_POINTERS,
        NON_SHORTHAND_FIELD_PATTERNS,
        UNSAFE_CODE,
        MISSING_DOCS,
        MISSING_COPY_IMPLEMENTATIONS,
        MISSING_DEBUG_IMPLEMENTATIONS,
        ANONYMOUS_PARAMETERS,
        UNUSED_DOC_COMMENTS,
        PLUGIN_AS_LIBRARY,
        NO_MANGLE_CONST_ITEMS,
        NO_MANGLE_GENERIC_ITEMS,
        MUTABLE_TRANSMUTES,
        UNSTABLE_FEATURES,
        UNIONS_WITH_DROP_FIELDS,
        UNREACHABLE_PUB,
        TYPE_ALIAS_BOUNDS,
        TRIVIAL_BOUNDS
    ]
);

declare_lint! {
    pub ELLIPSIS_INCLUSIVE_RANGE_PATTERNS,
    Warn,
    "`...` range patterns are deprecated"
}

#[derive(Default)]
pub struct EllipsisInclusiveRangePatterns {
    /// If `Some(_)`, suppress all subsequent pattern
    /// warnings for better diagnostics.
    node_id: Option<ast::NodeId>,
}

impl_lint_pass!(EllipsisInclusiveRangePatterns => [ELLIPSIS_INCLUSIVE_RANGE_PATTERNS]);

impl EarlyLintPass for EllipsisInclusiveRangePatterns {
    fn check_pat(&mut self, cx: &EarlyContext<'_>, pat: &ast::Pat) {
        if self.node_id.is_some() {
            // Don't recursively warn about patterns inside range endpoints.
            return
        }

        use self::ast::{PatKind, RangeEnd, RangeSyntax::DotDotDot};

        /// If `pat` is a `...` pattern, return the start and end of the range, as well as the span
        /// corresponding to the ellipsis.
        fn matches_ellipsis_pat(pat: &ast::Pat) -> Option<(&P<Expr>, &P<Expr>, Span)> {
            match &pat.node {
                PatKind::Range(a, b, Spanned { span, node: RangeEnd::Included(DotDotDot), .. }) => {
                    Some((a, b, *span))
                }
                _ => None,
            }
        }

        let (parenthesise, endpoints) = match &pat.node {
            PatKind::Ref(subpat, _) => (true, matches_ellipsis_pat(&subpat)),
            _ => (false, matches_ellipsis_pat(pat)),
        };

        if let Some((start, end, join)) = endpoints {
            let msg = "`...` range patterns are deprecated";
            let suggestion = "use `..=` for an inclusive range";
            if parenthesise {
                self.node_id = Some(pat.id);
                let mut err = cx.struct_span_lint(ELLIPSIS_INCLUSIVE_RANGE_PATTERNS, pat.span, msg);
                err.span_suggestion(
                    pat.span,
                    suggestion,
                    format!("&({}..={})", expr_to_string(&start), expr_to_string(&end)),
                    Applicability::MachineApplicable,
                );
                err.emit();
            } else {
                let mut err = cx.struct_span_lint(ELLIPSIS_INCLUSIVE_RANGE_PATTERNS, join, msg);
                err.span_suggestion_short(
                    join,
                    suggestion,
                    "..=".to_owned(),
                    Applicability::MachineApplicable,
                );
                err.emit();
            };
        }
    }

    fn check_pat_post(&mut self, _cx: &EarlyContext<'_>, pat: &ast::Pat) {
        if let Some(node_id) = self.node_id {
            if pat.id == node_id {
                self.node_id = None
            }
        }
    }
}

declare_lint! {
    UNNAMEABLE_TEST_ITEMS,
    Warn,
    "detects an item that cannot be named being marked as `#[test_case]`",
    report_in_external_macro: true
}

pub struct UnnameableTestItems {
    boundary: hir::HirId, // HirId of the item under which things are not nameable
    items_nameable: bool,
}

impl_lint_pass!(UnnameableTestItems => [UNNAMEABLE_TEST_ITEMS]);

impl UnnameableTestItems {
    pub fn new() -> Self {
        Self {
            boundary: hir::DUMMY_HIR_ID,
            items_nameable: true
        }
    }
}

impl<'a, 'tcx> LateLintPass<'a, 'tcx> for UnnameableTestItems {
    fn check_item(&mut self, cx: &LateContext<'_, '_>, it: &hir::Item) {
        if self.items_nameable {
            if let hir::ItemKind::Mod(..) = it.node {}
            else {
                self.items_nameable = false;
                self.boundary = it.hir_id;
            }
            return;
        }

        if let Some(attr) = attr::find_by_name(&it.attrs, sym::rustc_test_marker) {
            cx.struct_span_lint(
                UNNAMEABLE_TEST_ITEMS,
                attr.span,
                "cannot test inner items",
            ).emit();
        }
    }

    fn check_item_post(&mut self, _cx: &LateContext<'_, '_>, it: &hir::Item) {
        if !self.items_nameable && self.boundary == it.hir_id {
            self.items_nameable = true;
        }
    }
}

declare_lint! {
    pub KEYWORD_IDENTS,
    Allow,
    "detects edition keywords being used as an identifier"
}

declare_lint_pass!(
    /// Check for uses of edition keywords used as an identifier.
    KeywordIdents => [KEYWORD_IDENTS]
);

struct UnderMacro(bool);

impl KeywordIdents {
    fn check_tokens(&mut self, cx: &EarlyContext<'_>, tokens: TokenStream) {
        for tt in tokens.into_trees() {
            match tt {
                // Only report non-raw idents.
                TokenTree::Token(token) => if let Some((ident, false)) = token.ident() {
                    self.check_ident_token(cx, UnderMacro(true), ident);
                }
                TokenTree::Delimited(_, _, tts) => {
                    self.check_tokens(cx, tts)
                },
            }
        }
    }

    fn check_ident_token(&mut self,
                         cx: &EarlyContext<'_>,
                         UnderMacro(under_macro): UnderMacro,
                         ident: ast::Ident)
    {
        let next_edition = match cx.sess.edition() {
            Edition::Edition2015 => {
                match ident.name {
                    kw::Async | kw::Await | kw::Try => Edition::Edition2018,

                    // rust-lang/rust#56327: Conservatively do not
                    // attempt to report occurrences of `dyn` within
                    // macro definitions or invocations, because `dyn`
                    // can legitimately occur as a contextual keyword
                    // in 2015 code denoting its 2018 meaning, and we
                    // do not want rustfix to inject bugs into working
                    // code by rewriting such occurrences.
                    //
                    // But if we see `dyn` outside of a macro, we know
                    // its precise role in the parsed AST and thus are
                    // assured this is truly an attempt to use it as
                    // an identifier.
                    kw::Dyn if !under_macro => Edition::Edition2018,

                    _ => return,
                }
            }

            // There are no new keywords yet for the 2018 edition and beyond.
            _ => return,
        };

        // Don't lint `r#foo`.
        if cx.sess.parse_sess.raw_identifier_spans.borrow().contains(&ident.span) {
            return;
        }

        let mut lint = cx.struct_span_lint(
            KEYWORD_IDENTS,
            ident.span,
            &format!("`{}` is a keyword in the {} edition",
                     ident.as_str(),
                     next_edition),
        );
        lint.span_suggestion(
            ident.span,
            "you can use a raw identifier to stay compatible",
            format!("r#{}", ident.as_str()),
            Applicability::MachineApplicable,
        );
        lint.emit()
    }
}

impl EarlyLintPass for KeywordIdents {
    fn check_mac_def(&mut self, cx: &EarlyContext<'_>, mac_def: &ast::MacroDef, _id: ast::NodeId) {
        self.check_tokens(cx, mac_def.stream());
    }
    fn check_mac(&mut self, cx: &EarlyContext<'_>, mac: &ast::Mac) {
        self.check_tokens(cx, mac.tts.clone().into());
    }
    fn check_ident(&mut self, cx: &EarlyContext<'_>, ident: ast::Ident) {
        self.check_ident_token(cx, UnderMacro(false), ident);
    }
}

declare_lint_pass!(ExplicitOutlivesRequirements => [EXPLICIT_OUTLIVES_REQUIREMENTS]);

impl ExplicitOutlivesRequirements {
    fn lifetimes_outliving_lifetime<'tcx>(
        inferred_outlives: &'tcx [ty::Predicate<'tcx>],
        index: u32,
    ) -> Vec<ty::Region<'tcx>> {
        inferred_outlives.iter().filter_map(|pred| {
            match pred {
                ty::Predicate::RegionOutlives(outlives) => {
                    let outlives = outlives.skip_binder();
                    match outlives.0 {
                        ty::ReEarlyBound(ebr) if ebr.index == index => {
                            Some(outlives.1)
                        }
                        _ => None,
                    }
                }
                _ => None
            }
        }).collect()
    }

    fn lifetimes_outliving_type<'tcx>(
        inferred_outlives: &'tcx [ty::Predicate<'tcx>],
        index: u32,
    ) -> Vec<ty::Region<'tcx>> {
        inferred_outlives.iter().filter_map(|pred| {
            match pred {
                ty::Predicate::TypeOutlives(outlives) => {
                    let outlives = outlives.skip_binder();
                    if outlives.0.is_param(index) {
                        Some(outlives.1)
                    } else {
                        None
                    }
                }
                _ => None
            }
        }).collect()
    }

    fn collect_outlived_lifetimes<'tcx>(
        &self,
        param: &'tcx hir::GenericParam,
        tcx: TyCtxt<'tcx>,
        inferred_outlives: &'tcx [ty::Predicate<'tcx>],
        ty_generics: &'tcx ty::Generics,
    ) -> Vec<ty::Region<'tcx>> {
        let index = ty_generics.param_def_id_to_index[
            &tcx.hir().local_def_id(param.hir_id)];

        match param.kind {
            hir::GenericParamKind::Lifetime { .. } => {
                Self::lifetimes_outliving_lifetime(inferred_outlives, index)
            }
            hir::GenericParamKind::Type { .. } => {
                Self::lifetimes_outliving_type(inferred_outlives, index)
            }
            hir::GenericParamKind::Const { .. } => Vec::new(),
        }
    }


    fn collect_outlives_bound_spans<'tcx>(
        &self,
        tcx: TyCtxt<'tcx>,
        bounds: &hir::GenericBounds,
        inferred_outlives: &[ty::Region<'tcx>],
        infer_static: bool,
    ) -> Vec<(usize, Span)> {
        use rustc::middle::resolve_lifetime::Region;

        bounds
            .iter()
            .enumerate()
            .filter_map(|(i, bound)| {
                if let hir::GenericBound::Outlives(lifetime) = bound {
                    let is_inferred = match tcx.named_region(lifetime.hir_id) {
                        Some(Region::Static) if infer_static => {
                            inferred_outlives.iter()
                                .any(|r| if let ty::ReStatic = r { true } else { false })
                        }
                        Some(Region::EarlyBound(index, ..)) => inferred_outlives
                            .iter()
                            .any(|r| {
                                if let ty::ReEarlyBound(ebr) = r {
                                    ebr.index == index
                                } else {
                                    false
                                }
                            }),
                        _ => false,
                    };
                    if is_inferred {
                        Some((i, bound.span()))
                    } else {
                        None
                    }
                } else {
                    None
                }
            })
            .collect()
    }

    fn consolidate_outlives_bound_spans(
        &self,
        lo: Span,
        bounds: &hir::GenericBounds,
        bound_spans: Vec<(usize, Span)>
    ) -> Vec<Span> {
        if bounds.is_empty() {
            return Vec::new();
        }
        if bound_spans.len() == bounds.len() {
            let (_, last_bound_span) = bound_spans[bound_spans.len()-1];
            // If all bounds are inferable, we want to delete the colon, so
            // start from just after the parameter (span passed as argument)
            vec![lo.to(last_bound_span)]
        } else {
            let mut merged = Vec::new();
            let mut last_merged_i = None;

            let mut from_start = true;
            for (i, bound_span) in bound_spans {
                match last_merged_i {
                    // If the first bound is inferable, our span should also eat the leading `+`.
                    None if i == 0 => {
                        merged.push(bound_span.to(bounds[1].span().shrink_to_lo()));
                        last_merged_i = Some(0);
                    },
                    // If consecutive bounds are inferable, merge their spans
                    Some(h) if i == h+1 => {
                        if let Some(tail) = merged.last_mut() {
                            // Also eat the trailing `+` if the first
                            // more-than-one bound is inferable
                            let to_span = if from_start && i < bounds.len() {
                                bounds[i+1].span().shrink_to_lo()
                            } else {
                                bound_span
                            };
                            *tail = tail.to(to_span);
                            last_merged_i = Some(i);
                        } else {
                            bug!("another bound-span visited earlier");
                        }
                    },
                    _ => {
                        // When we find a non-inferable bound, subsequent inferable bounds
                        // won't be consecutive from the start (and we'll eat the leading
                        // `+` rather than the trailing one)
                        from_start = false;
                        merged.push(bounds[i-1].span().shrink_to_hi().to(bound_span));
                        last_merged_i = Some(i);
                    }
                }
            }
            merged
        }
    }
}

impl<'a, 'tcx> LateLintPass<'a, 'tcx> for ExplicitOutlivesRequirements {
    fn check_item(&mut self, cx: &LateContext<'a, 'tcx>, item: &'tcx hir::Item) {
        use rustc::middle::resolve_lifetime::Region;

        let infer_static = cx.tcx.features().infer_static_outlives_requirements;
        let def_id = cx.tcx.hir().local_def_id(item.hir_id);
        if let hir::ItemKind::Struct(_, ref hir_generics)
            | hir::ItemKind::Enum(_, ref hir_generics)
            | hir::ItemKind::Union(_, ref hir_generics) = item.node
        {
            let inferred_outlives = cx.tcx.inferred_outlives_of(def_id);
            if inferred_outlives.is_empty() {
                return;
            }

            let ty_generics = cx.tcx.generics_of(def_id);

            let mut bound_count = 0;
            let mut lint_spans = Vec::new();

            for param in &hir_generics.params {
                let has_lifetime_bounds = param.bounds.iter().any(|bound| {
                    if let hir::GenericBound::Outlives(_) = bound {
                        true
                    } else {
                        false
                    }
                });
                if !has_lifetime_bounds {
                    continue;
                }

                let relevant_lifetimes = self.collect_outlived_lifetimes(
                    param,
                    cx.tcx,
                    inferred_outlives,
                    ty_generics,
                );
                if relevant_lifetimes.is_empty() {
                    continue;
                }

                let bound_spans = self.collect_outlives_bound_spans(
                    cx.tcx, &param.bounds, &relevant_lifetimes, infer_static,
                );
                bound_count += bound_spans.len();
                lint_spans.extend(
                    self.consolidate_outlives_bound_spans(
                        param.span.shrink_to_hi(), &param.bounds, bound_spans
                    )
                );
            }

            let mut where_lint_spans = Vec::new();
            let mut dropped_predicate_count = 0;
            let num_predicates = hir_generics.where_clause.predicates.len();
            for (i, where_predicate) in hir_generics.where_clause.predicates.iter().enumerate() {
                let (relevant_lifetimes, bounds, span) = match where_predicate {
                    hir::WherePredicate::RegionPredicate(predicate) => {
                        if let Some(Region::EarlyBound(index, ..))
                            = cx.tcx.named_region(predicate.lifetime.hir_id)
                        {
                            (
                                Self::lifetimes_outliving_lifetime(inferred_outlives, index),
                                &predicate.bounds,
                                predicate.span,
                            )
                        } else {
                            continue;
                        }
                    }
                    hir::WherePredicate::BoundPredicate(predicate) => {
                        // FIXME we can also infer bounds on associated types,
                        // and should check for them here.
                        match predicate.bounded_ty.node {
                            hir::TyKind::Path(hir::QPath::Resolved(
                                None,
                                ref path,
                            )) => {
                                if let Res::Def(DefKind::TyParam, def_id) = path.res {
                                    let index = ty_generics.param_def_id_to_index[&def_id];
                                    (
                                        Self::lifetimes_outliving_type(inferred_outlives, index),
                                        &predicate.bounds,
                                        predicate.span,
                                    )
                                } else {
                                    continue;
                                }
                            },
                            _ => { continue; }
                        }
                    }
                    _ => continue,
                };
                if relevant_lifetimes.is_empty() {
                    continue;
                }

                let bound_spans = self.collect_outlives_bound_spans(
                    cx.tcx, bounds, &relevant_lifetimes, infer_static,
                );
                bound_count += bound_spans.len();

                let drop_predicate = bound_spans.len() == bounds.len();
                if drop_predicate {
                    dropped_predicate_count += 1;
                }

                // If all the bounds on a predicate were inferable and there are
                // further predicates, we want to eat the trailing comma.
                if drop_predicate && i + 1 < num_predicates {
                    let next_predicate_span = hir_generics.where_clause.predicates[i + 1].span();
                    where_lint_spans.push(
                        span.to(next_predicate_span.shrink_to_lo())
                    );
                } else {
                    where_lint_spans.extend(
                        self.consolidate_outlives_bound_spans(
                            span.shrink_to_lo(),
                            bounds,
                            bound_spans
                        )
                    );
                }
            }

            // If all predicates are inferable, drop the entire clause
            // (including the `where`)
            if num_predicates > 0 && dropped_predicate_count == num_predicates {
                let where_span = hir_generics.where_clause.span()
                    .expect("span of (nonempty) where clause should exist");
                // Extend the where clause back to the closing `>` of the
                // generics, except for tuple struct, which have the `where`
                // after the fields of the struct.
                let full_where_span = if let hir::ItemKind::Struct(hir::VariantData::Tuple(..), _)
                        = item.node
                {
                    where_span
                } else {
                    hir_generics.span.shrink_to_hi().to(where_span)
                };
                lint_spans.push(
                    full_where_span
                );
            } else {
                lint_spans.extend(where_lint_spans);
            }

            if !lint_spans.is_empty() {
                let mut err = cx.struct_span_lint(
                    EXPLICIT_OUTLIVES_REQUIREMENTS,
                    lint_spans.clone(),
                    "outlives requirements can be inferred"
                );
                err.multipart_suggestion(
                    if bound_count == 1 {
                        "remove this bound"
                    } else {
                        "remove these bounds"
                    },
                    lint_spans.into_iter().map(|span| (span, "".to_owned())).collect::<Vec<_>>(),
                    Applicability::MachineApplicable
                );
                err.emit();
            }
        }
    }
}

declare_lint! {
    pub INCOMPLETE_FEATURES,
    Warn,
    "incomplete features that may function improperly in some or all cases"
}

declare_lint_pass!(
    /// Check for used feature gates in `INCOMPLETE_FEATURES` in `feature_gate.rs`.
    IncompleteFeatures => [INCOMPLETE_FEATURES]
);

impl EarlyLintPass for IncompleteFeatures {
    fn check_crate(&mut self, cx: &EarlyContext<'_>, _: &ast::Crate) {
        let features = cx.sess.features_untracked();
        features.declared_lang_features
            .iter().map(|(name, span, _)| (name, span))
            .chain(features.declared_lib_features.iter().map(|(name, span)| (name, span)))
            .filter(|(name, _)| feature_gate::INCOMPLETE_FEATURES.iter().any(|f| name == &f))
            .for_each(|(name, &span)| {
                cx.struct_span_lint(
                    INCOMPLETE_FEATURES,
                    span,
                    &format!(
                        "the feature `{}` is incomplete and may cause the compiler to crash",
                        name,
                    )
                )
                .emit();
            });
    }
}

declare_lint! {
    pub INVALID_VALUE,
    Warn,
    "an invalid value is being created (such as a NULL reference)"
}

declare_lint_pass!(InvalidValue => [INVALID_VALUE]);

impl<'a, 'tcx> LateLintPass<'a, 'tcx> for InvalidValue {
    fn check_expr(&mut self, cx: &LateContext<'a, 'tcx>, expr: &hir::Expr) {

        #[derive(Debug, Copy, Clone, PartialEq)]
        enum InitKind { Zeroed, Uninit };

        /// Information about why a type cannot be initialized this way.
        /// Contains an error message and optionally a span to point at.
        type InitError = (String, Option<Span>);

        /// Test if this constant is all-0.
        fn is_zero(expr: &hir::Expr) -> bool {
            use hir::ExprKind::*;
            use syntax::ast::LitKind::*;
            match &expr.node {
                Lit(lit) =>
                    if let Int(i, _) = lit.node {
                        i == 0
                    } else {
                        false
                    },
                Tup(tup) =>
                    tup.iter().all(is_zero),
                _ =>
                    false
            }
        }

        /// Determine if this expression is a "dangerous initialization".
        fn is_dangerous_init(cx: &LateContext<'_, '_>, expr: &hir::Expr) -> Option<InitKind> {
            const ZEROED_PATH: &[Symbol] = &[sym::core, sym::mem, sym::zeroed];
            const UININIT_PATH: &[Symbol] = &[sym::core, sym::mem, sym::uninitialized];
            // `transmute` is inside an anonymous module (the `extern` block?);
            // `Invalid` represents the empty string and matches that.
            const TRANSMUTE_PATH: &[Symbol] =
                &[sym::core, sym::intrinsics, kw::Invalid, sym::transmute];

            if let hir::ExprKind::Call(ref path_expr, ref args) = expr.node {
                if let hir::ExprKind::Path(ref qpath) = path_expr.node {
                    let def_id = cx.tables.qpath_res(qpath, path_expr.hir_id).opt_def_id()?;

                    if cx.match_def_path(def_id, ZEROED_PATH) {
                        return Some(InitKind::Zeroed);
                    }
                    if cx.match_def_path(def_id, UININIT_PATH) {
                        return Some(InitKind::Uninit);
                    }
                    if cx.match_def_path(def_id, TRANSMUTE_PATH) {
                        if is_zero(&args[0]) {
                            return Some(InitKind::Zeroed);
                        }
                    }
                    // FIXME: Also detect `MaybeUninit::zeroed().assume_init()` and
                    // `MaybeUninit::uninit().assume_init()`.
                }
            }

            None
        }

        /// Return `Some` only if we are sure this type does *not*
        /// allow zero initialization.
        fn ty_find_init_error<'tcx>(
            tcx: TyCtxt<'tcx>,
            ty: Ty<'tcx>,
            init: InitKind,
        ) -> Option<InitError> {
            use rustc::ty::TyKind::*;
            match ty.sty {
                // Primitive types that don't like 0 as a value.
                Ref(..) => Some((format!("References must be non-null"), None)),
                Adt(..) if ty.is_box() => Some((format!("`Box` must be non-null"), None)),
                FnPtr(..) => Some((format!("Function pointers must be non-null"), None)),
                Never => Some((format!("The never type (`!`) has no valid value"), None)),
                // Primitive types with other constraints.
                Bool if init == InitKind::Uninit =>
                    Some((format!("Booleans must be `true` or `false`"), None)),
                Char if init == InitKind::Uninit =>
                    Some((format!("Characters must be a valid unicode codepoint"), None)),
                // Recurse and checks for some compound types.
                Adt(adt_def, substs) if !adt_def.is_union() => {
                    // First check f this ADT has a layout attribute (like `NonNull` and friends).
                    use std::ops::Bound;
                    match tcx.layout_scalar_valid_range(adt_def.did) {
                        // We exploit here that `layout_scalar_valid_range` will never
                        // return `Bound::Excluded`.  (And we have tests checking that we
                        // handle the attribute correctly.)
                        (Bound::Included(lo), _) if lo > 0 =>
                            return Some((format!("{} must be non-null", ty), None)),
                        (Bound::Included(_), _) | (_, Bound::Included(_))
                        if init == InitKind::Uninit =>
                            return Some((
                                format!("{} must be initialized inside its custom valid range", ty),
                                None,
                            )),
                        _ => {}
                    }
                    // Now, recurse.
                    match adt_def.variants.len() {
                        0 => Some((format!("0-variant enums have no valid value"), None)),
                        1 => {
                            // Struct, or enum with exactly one variant.
                            // Proceed recursively, check all fields.
                            let variant = &adt_def.variants[VariantIdx::from_u32(0)];
                            variant.fields.iter().find_map(|field| {
                                ty_find_init_error(
                                    tcx,
                                    field.ty(tcx, substs),
                                    init,
                                ).map(|(mut msg, span)| if span.is_none() {
                                    // Point to this field, should be helpful for figuring
                                    // out where the source of the error is.
                                    let span = tcx.def_span(field.did);
                                    write!(&mut msg, " (in this {} field)", adt_def.descr())
                                        .unwrap();
                                    (msg, Some(span))
                                } else {
                                    // Just forward.
                                    (msg, span)
                                })
                            })
                        }
                        // Multi-variant enums are tricky: if all but one variant are
                        // uninhabited, we might actually do layout like for a single-variant
                        // enum, and then even leaving them uninitialized could be okay.
                        _ => None, // Conservative fallback for multi-variant enum.
                    }
                }
                Tuple(..) => {
                    // Proceed recursively, check all fields.
                    ty.tuple_fields().find_map(|field| ty_find_init_error(tcx, field, init))
                }
                // Conservative fallback.
                _ => None,
            }
        }

        if let Some(init) = is_dangerous_init(cx, expr) {
            // This conjures an instance of a type out of nothing,
            // using zeroed or uninitialized memory.
            // We are extremely conservative with what we warn about.
            let conjured_ty = cx.tables.expr_ty(expr);
            if let Some((msg, span)) = ty_find_init_error(cx.tcx, conjured_ty, init) {
                let mut err = cx.struct_span_lint(
                    INVALID_VALUE,
                    expr.span,
                    &format!(
                        "the type `{}` does not permit {}",
                        conjured_ty,
                        match init {
                            InitKind::Zeroed => "zero-initialization",
                            InitKind::Uninit => "being left uninitialized",
                        },
                    ),
                );
                err.span_label(expr.span,
                    "this code causes undefined behavior when executed");
                err.span_label(expr.span, "help: use `MaybeUninit<T>` instead");
                if let Some(span) = span {
                    err.span_note(span, &msg);
                } else {
                    err.note(&msg);
                }
                err.emit();
            }
        }
    }
}<|MERGE_RESOLUTION|>--- conflicted
+++ resolved
@@ -688,11 +688,7 @@
 impl EarlyLintPass for DeprecatedAttr {
     fn check_attribute(&mut self, cx: &EarlyContext<'_>, attr: &ast::Attribute) {
         for &&(n, _, _, ref g) in &self.depr_attrs {
-<<<<<<< HEAD
-            if attr.ident_str() == Some(n) {
-=======
             if attr.ident().map(|ident| ident.name) == Some(n) {
->>>>>>> 13184aec
                 if let &AttributeGate::Gated(Stability::Deprecated(link, suggestion),
                                              ref name,
                                              ref reason,
