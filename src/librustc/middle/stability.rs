--- conflicted
+++ resolved
@@ -4,10 +4,7 @@
 pub use self::StabilityLevel::*;
 
 use crate::lint::{self, Lint, in_derive_expansion};
-<<<<<<< HEAD
-=======
 use crate::lint::builtin::BuiltinLintDiagnostics;
->>>>>>> 13184aec
 use crate::hir::{self, Item, Generics, StructField, Variant, HirId};
 use crate::hir::def::{Res, DefKind};
 use crate::hir::def_id::{CrateNum, CRATE_DEF_INDEX, DefId, LOCAL_CRATE};
@@ -199,20 +196,11 @@
         } else {
             // Emit errors for non-staged-api crates.
             for attr in attrs {
-<<<<<<< HEAD
-                if let Some(tag) = attr.ident_str() {
-                    if tag == "unstable" || tag == "stable" || tag == "rustc_deprecated" {
-                        attr::mark_used(attr);
-                        self.tcx.sess.span_err(attr.span, "stability attributes may not be used \
-                                                           outside of the standard library");
-                    }
-=======
                 let name = attr.name_or_empty();
                 if [sym::unstable, sym::stable, sym::rustc_deprecated].contains(&name) {
                     attr::mark_used(attr);
                     self.tcx.sess.span_err(attr.span, "stability attributes may not be used \
                                                         outside of the standard library");
->>>>>>> 13184aec
                 }
             }
 
@@ -687,43 +675,7 @@
     /// If `id` is `Some(_)`, this function will also check if the item at `def_id` has been
     /// deprecated. If the item is indeed deprecated, we will emit a deprecation lint attached to
     /// `id`.
-<<<<<<< HEAD
-    pub fn eval_stability(self, def_id: DefId, id: Option<NodeId>, span: Span) -> EvalResult {
-        let lint_deprecated = |def_id: DefId,
-                               id: NodeId,
-                               note: Option<Symbol>,
-                               suggestion: Option<Symbol>,
-                               message: &str,
-                               lint: &'static Lint| {
-            if in_derive_expansion(span) {
-                return;
-            }
-            let msg = if let Some(note) = note {
-                format!("{}: {}", message, note)
-            } else {
-                format!("{}", message)
-            };
-
-            let mut diag = self.struct_span_lint_node(lint, id, span, &msg);
-            if let Some(suggestion) = suggestion {
-                if let hir::Node::Expr(_) = self.hir().get(id) {
-                    diag.span_suggestion(
-                        span,
-                        &msg,
-                        suggestion.to_string(),
-                        Applicability::MachineApplicable,
-                    );
-                }
-            }
-            diag.emit();
-            if id == ast::DUMMY_NODE_ID {
-                span_bug!(span, "emitted a {} lint with dummy node id: {:?}", lint.name, def_id);
-            }
-        };
-
-=======
     pub fn eval_stability(self, def_id: DefId, id: Option<HirId>, span: Span) -> EvalResult {
->>>>>>> 13184aec
         // Deprecated attributes apply in-crate and cross-crate.
         if let Some(id) = id {
             if let Some(depr_entry) = self.lookup_deprecation_entry(def_id) {
