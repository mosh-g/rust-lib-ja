// Copyright 2014 The Rust Project Developers. See the COPYRIGHT
// file at the top-level directory of this distribution and at
// http://rust-lang.org/COPYRIGHT.
//
// Licensed under the Apache License, Version 2.0 <LICENSE-APACHE or
// http://www.apache.org/licenses/LICENSE-2.0> or the MIT license
// <LICENSE-MIT or http://opensource.org/licenses/MIT>, at your
// option. This file may not be copied, modified, or distributed
// except according to those terms.


//! This module defines the `DepNode` type which the compiler uses to represent
//! nodes in the dependency graph. A `DepNode` consists of a `DepKind` (which
//! specifies the kind of thing it represents, like a piece of HIR, MIR, etc)
//! and a `Fingerprint`, a 128 bit hash value the exact meaning of which
//! depends on the node's `DepKind`. Together, the kind and the fingerprint
//! fully identify a dependency node, even across multiple compilation sessions.
//! In other words, the value of the fingerprint does not depend on anything
//! that is specific to a given compilation session, like an unpredictable
//! interning key (e.g. NodeId, DefId, Symbol) or the numeric value of a
//! pointer. The concept behind this could be compared to how git commit hashes
//! uniquely identify a given commit and has a few advantages:
//!
//! * A `DepNode` can simply be serialized to disk and loaded in another session
//!   without the need to do any "rebasing (like we have to do for Spans and
//!   NodeIds) or "retracing" like we had to do for `DefId` in earlier
//!   implementations of the dependency graph.
//! * A `Fingerprint` is just a bunch of bits, which allows `DepNode` to
//!   implement `Copy`, `Sync`, `Send`, `Freeze`, etc.
//! * Since we just have a bit pattern, `DepNode` can be mapped from disk into
//!   memory without any post-processing (e.g. "abomination-style" pointer
//!   reconstruction).
//! * Because a `DepNode` is self-contained, we can instantiate `DepNodes` that
//!   refer to things that do not exist anymore. In previous implementations
//!   `DepNode` contained a `DefId`. A `DepNode` referring to something that
//!   had been removed between the previous and the current compilation session
//!   could not be instantiated because the current compilation session
//!   contained no `DefId` for thing that had been removed.
//!
//! `DepNode` definition happens in the `define_dep_nodes!()` macro. This macro
//! defines the `DepKind` enum and a corresponding `DepConstructor` enum. The
//! `DepConstructor` enum links a `DepKind` to the parameters that are needed at
//! runtime in order to construct a valid `DepNode` fingerprint.
//!
//! Because the macro sees what parameters a given `DepKind` requires, it can
//! "infer" some properties for each kind of `DepNode`:
//!
//! * Whether a `DepNode` of a given kind has any parameters at all. Some
//!   `DepNode`s, like `Krate`, represent global concepts with only one value.
//! * Whether it is possible, in principle, to reconstruct a query key from a
//!   given `DepNode`. Many `DepKind`s only require a single `DefId` parameter,
//!   in which case it is possible to map the node's fingerprint back to the
//!   `DefId` it was computed from. In other cases, too much information gets
//!   lost during fingerprint computation.
//!
//! The `DepConstructor` enum, together with `DepNode::new()` ensures that only
//! valid `DepNode` instances can be constructed. For example, the API does not
//! allow for constructing parameterless `DepNode`s with anything other
//! than a zeroed out fingerprint. More generally speaking, it relieves the
//! user of the `DepNode` API of having to know how to compute the expected
//! fingerprint for a given set of node parameters.

use hir::def_id::{CrateNum, DefId};
use hir::map::DefPathHash;
use hir::HirId;

use ich::Fingerprint;
use ty::{TyCtxt, Instance, InstanceDef};
use ty::fast_reject::SimplifiedType;
use rustc_data_structures::stable_hasher::{StableHasher, HashStable};
use ich::StableHashingContext;
use std::fmt;
use std::hash::Hash;

// erase!() just makes tokens go away. It's used to specify which macro argument
// is repeated (i.e. which sub-expression of the macro we are in) but don't need
// to actually use any of the arguments.
macro_rules! erase {
    ($x:tt) => ({})
}

macro_rules! anon_attr_to_bool {
    (anon) => (true)
}

macro_rules! define_dep_nodes {
    (<$tcx:tt>
    $(
        [$($anon:ident)*]
        $variant:ident $(( $($tuple_arg:tt),* ))*
                       $({ $($struct_arg_name:ident : $struct_arg_ty:ty),* })*
      ,)*
    ) => (
        #[derive(Clone, Copy, Debug, PartialEq, Eq, PartialOrd, Ord, Hash,
                 RustcEncodable, RustcDecodable)]
        pub enum DepKind {
            $($variant),*
        }

        impl DepKind {
            #[allow(unreachable_code)]
            #[inline]
            pub fn can_reconstruct_query_key<$tcx>(&self) -> bool {
                match *self {
                    $(
                        DepKind :: $variant => {
                            $(return !anon_attr_to_bool!($anon);)*

                            // tuple args
                            $({
                                return <( $($tuple_arg,)* ) as DepNodeParams>
                                    ::CAN_RECONSTRUCT_QUERY_KEY;
                            })*

                            // struct args
                            $({

                                return <( $($struct_arg_ty,)* ) as DepNodeParams>
                                    ::CAN_RECONSTRUCT_QUERY_KEY;
                            })*

                            true
                        }
                    )*
                }
            }

            #[allow(unreachable_code)]
            #[inline]
            pub fn is_anon<$tcx>(&self) -> bool {
                match *self {
                    $(
                        DepKind :: $variant => {
                            $(return anon_attr_to_bool!($anon);)*
                            false
                        }
                    )*
                }
            }

            #[allow(unreachable_code)]
            #[inline]
            pub fn has_params(&self) -> bool {
                match *self {
                    $(
                        DepKind :: $variant => {
                            // tuple args
                            $({
                                $(erase!($tuple_arg);)*
                                return true;
                            })*

                            // struct args
                            $({
                                $(erase!($struct_arg_name);)*
                                return true;
                            })*

                            false
                        }
                    )*
                }
            }
        }

        pub enum DepConstructor<$tcx> {
            $(
                $variant $(( $($tuple_arg),* ))*
                         $({ $($struct_arg_name : $struct_arg_ty),* })*
            ),*
        }

        #[derive(Clone, Copy, PartialEq, Eq, PartialOrd, Ord, Hash,
                 RustcEncodable, RustcDecodable)]
        pub struct DepNode {
            pub kind: DepKind,
            pub hash: Fingerprint,
        }

        impl DepNode {
            #[allow(unreachable_code, non_snake_case)]
            pub fn new<'a, 'gcx, 'tcx>(tcx: TyCtxt<'a, 'gcx, 'tcx>,
                                       dep: DepConstructor<'gcx>)
                                       -> DepNode
                where 'gcx: 'a + 'tcx,
                      'tcx: 'a
            {
                match dep {
                    $(
                        DepConstructor :: $variant $(( $($tuple_arg),* ))*
                                                   $({ $($struct_arg_name),* })*
                            =>
                        {
                            // tuple args
                            $({
                                let tupled_args = ( $($tuple_arg,)* );
                                let hash = DepNodeParams::to_fingerprint(&tupled_args,
                                                                         tcx);
                                let dep_node = DepNode {
                                    kind: DepKind::$variant,
                                    hash
                                };

                                if cfg!(debug_assertions) &&
                                   !dep_node.kind.can_reconstruct_query_key() &&
                                   (tcx.sess.opts.debugging_opts.incremental_info ||
                                    tcx.sess.opts.debugging_opts.query_dep_graph)
                                {
                                    tcx.dep_graph.register_dep_node_debug_str(dep_node, || {
                                        tupled_args.to_debug_str(tcx)
                                    });
                                }

                                return dep_node;
                            })*

                            // struct args
                            $({
                                let tupled_args = ( $($struct_arg_name,)* );
                                let hash = DepNodeParams::to_fingerprint(&tupled_args,
                                                                         tcx);
                                let dep_node = DepNode {
                                    kind: DepKind::$variant,
                                    hash
                                };

                                if cfg!(debug_assertions) &&
                                   !dep_node.kind.can_reconstruct_query_key() &&
                                   (tcx.sess.opts.debugging_opts.incremental_info ||
                                    tcx.sess.opts.debugging_opts.query_dep_graph)
                                {
                                    tcx.dep_graph.register_dep_node_debug_str(dep_node, || {
                                        tupled_args.to_debug_str(tcx)
                                    });
                                }

                                return dep_node;
                            })*

                            DepNode {
                                kind: DepKind::$variant,
                                hash: Fingerprint::zero(),
                            }
                        }
                    )*
                }
            }

            /// Construct a DepNode from the given DepKind and DefPathHash. This
            /// method will assert that the given DepKind actually requires a
            /// single DefId/DefPathHash parameter.
            #[inline]
            pub fn from_def_path_hash(kind: DepKind,
                                      def_path_hash: DefPathHash)
                                      -> DepNode {
                assert!(kind.can_reconstruct_query_key() && kind.has_params());
                DepNode {
                    kind,
                    hash: def_path_hash.0,
                }
            }

            /// Create a new, parameterless DepNode. This method will assert
            /// that the DepNode corresponding to the given DepKind actually
            /// does not require any parameters.
            #[inline]
            pub fn new_no_params(kind: DepKind) -> DepNode {
                assert!(!kind.has_params());
                DepNode {
                    kind,
                    hash: Fingerprint::zero(),
                }
            }

            /// Extract the DefId corresponding to this DepNode. This will work
            /// if two conditions are met:
            ///
            /// 1. The Fingerprint of the DepNode actually is a DefPathHash, and
            /// 2. the item that the DefPath refers to exists in the current tcx.
            ///
            /// Condition (1) is determined by the DepKind variant of the
            /// DepNode. Condition (2) might not be fulfilled if a DepNode
            /// refers to something from the previous compilation session that
            /// has been removed.
            #[inline]
            pub fn extract_def_id(&self, tcx: TyCtxt) -> Option<DefId> {
                if self.kind.can_reconstruct_query_key() {
                    let def_path_hash = DefPathHash(self.hash);
                    if let Some(ref def_path_map) = tcx.def_path_hash_to_def_id.as_ref() {
                        def_path_map.get(&def_path_hash).cloned()
                    } else {
                       None
                    }
                } else {
                    None
                }
            }

            /// Used in testing
            pub fn from_label_string(label: &str,
                                     def_path_hash: DefPathHash)
                                     -> Result<DepNode, ()> {
                let kind = match label {
                    $(
                        stringify!($variant) => DepKind::$variant,
                    )*
                    _ => return Err(()),
                };

                if !kind.can_reconstruct_query_key() {
                    return Err(());
                }

                if kind.has_params() {
                    Ok(def_path_hash.to_dep_node(kind))
                } else {
                    Ok(DepNode::new_no_params(kind))
                }
            }
        }
    );
}

impl fmt::Debug for DepNode {
    fn fmt(&self, f: &mut fmt::Formatter) -> fmt::Result {
        write!(f, "{:?}", self.kind)?;

        if !self.kind.has_params() {
            return Ok(());
        }

        write!(f, "(")?;

        ::ty::tls::with_opt(|opt_tcx| {
            if let Some(tcx) = opt_tcx {
                if let Some(def_id) = self.extract_def_id(tcx) {
                    write!(f, "{}", tcx.item_path_str(def_id))?;
                } else if let Some(ref s) = tcx.dep_graph.dep_node_debug_str(*self) {
                    write!(f, "{}", s)?;
                } else {
                    write!(f, "{:?}", self.hash)?;
                }
            } else {
                write!(f, "{:?}", self.hash)?;
            }
            Ok(())
        })?;

        write!(f, ")")
    }
}


impl DefPathHash {
    #[inline]
    pub fn to_dep_node(self, kind: DepKind) -> DepNode {
        DepNode::from_def_path_hash(kind, self)
    }
}

impl DefId {
    #[inline]
    pub fn to_dep_node(self, tcx: TyCtxt, kind: DepKind) -> DepNode {
        DepNode::from_def_path_hash(kind, tcx.def_path_hash(self))
    }
}

define_dep_nodes!( <'tcx>
    // Represents the `Krate` as a whole (the `hir::Krate` value) (as
    // distinct from the krate module). This is basically a hash of
    // the entire krate, so if you read from `Krate` (e.g., by calling
    // `tcx.hir.krate()`), we will have to assume that any change
    // means that you need to be recompiled. This is because the
    // `Krate` value gives you access to all other items. To avoid
    // this fate, do not call `tcx.hir.krate()`; instead, prefer
    // wrappers like `tcx.visit_all_items_in_krate()`.  If there is no
    // suitable wrapper, you can use `tcx.dep_graph.ignore()` to gain
    // access to the krate, but you must remember to add suitable
    // edges yourself for the individual items that you read.
    [] Krate,

    // Represents the HIR node with the given node-id
    [] Hir(DefId),

    // Represents the body of a function or method. The def-id is that of the
    // function/method.
    [] HirBody(DefId),

    // Represents the metadata for a given HIR node, typically found
    // in an extern crate.
    [] MetaData(DefId),

    // Represents some artifact that we save to disk. Note that these
    // do not have a def-id as part of their identifier.
    [] WorkProduct(WorkProductId),

    // Represents different phases in the compiler.
    [] RegionMaps(DefId),
    [] Coherence,
    [] CoherenceInherentImplOverlapCheck,
    [] Resolve,
    [] CoherenceCheckTrait(DefId),
    [] PrivacyAccessLevels(CrateNum),

    // Represents the MIR for a fn; also used as the task node for
    // things read/modify that MIR.
    [] MirConstQualif(DefId),
    [] MirConst(DefId),
    [] MirValidated(DefId),
    [] MirOptimized(DefId),
    [] MirShim { instance_def: InstanceDef<'tcx> },

    [] BorrowCheckKrate,
    [] BorrowCheck(DefId),
    [] MirBorrowCheck(DefId),

    [] RvalueCheck(DefId),
    [] Reachability,
    [] MirKeys,
    [] TransWriteMetadata,
    [] CrateVariances,

    // Nodes representing bits of computed IR in the tcx. Each shared
    // table in the tcx (or elsewhere) maps to one of these
    // nodes.
    [] AssociatedItems(DefId),
    [] TypeOfItem(DefId),
    [] GenericsOfItem(DefId),
    [] PredicatesOfItem(DefId),
    [] SuperPredicatesOfItem(DefId),
    [] TraitDefOfItem(DefId),
    [] AdtDefOfItem(DefId),
    [] IsDefaultImpl(DefId),
    [] ImplTraitRef(DefId),
    [] ImplPolarity(DefId),
    [] ClosureKind(DefId),
    [] FnSignature(DefId),
    [] GenSignature(DefId),
    [] CoerceUnsizedInfo(DefId),

    [] ItemVarianceConstraints(DefId),
    [] ItemVariances(DefId),
    [] IsConstFn(DefId),
    [] IsForeignItem(DefId),
    [] TypeParamPredicates { item_id: DefId, param_id: DefId },
    [] SizedConstraint(DefId),
    [] DtorckConstraint(DefId),
    [] AdtDestructor(DefId),
    [] AssociatedItemDefIds(DefId),
    [] InherentImpls(DefId),
    [] TypeckBodiesKrate,
    [] TypeckTables(DefId),
    [] HasTypeckTables(DefId),
    [anon] ConstEval,
    [] SymbolName(DefId),
    [] InstanceSymbolName { instance: Instance<'tcx> },
    [] SpecializationGraph(DefId),
    [] ObjectSafety(DefId),

    [anon] IsCopy,
    [anon] IsSized,
    [anon] IsFreeze,
    [anon] NeedsDrop,
    [anon] Layout,

    // The set of impls for a given trait.
    [] TraitImpls(DefId),
    [] RelevantTraitImpls(DefId, SimplifiedType),

    [] AllLocalTraitImpls,

    // Nodes representing caches. To properly handle a true cache, we
    // don't use a DepTrackingMap, but rather we push a task node.
    // Otherwise the write into the map would be incorrectly
    // attributed to the first task that happened to fill the cache,
    // which would yield an overly conservative dep-graph.
    [] TraitItems(DefId),
    [] ReprHints(DefId),

    // Trait selection cache is a little funny. Given a trait
    // reference like `Foo: SomeTrait<Bar>`, there could be
    // arbitrarily many def-ids to map on in there (e.g., `Foo`,
    // `SomeTrait`, `Bar`). We could have a vector of them, but it
    // requires heap-allocation, and trait sel in general can be a
    // surprisingly hot path. So instead we pick two def-ids: the
    // trait def-id, and the first def-id in the input types. If there
    // is no def-id in the input types, then we use the trait def-id
    // again. So for example:
    //
    // - `i32: Clone` -> `TraitSelect { trait_def_id: Clone, self_def_id: Clone }`
    // - `u32: Clone` -> `TraitSelect { trait_def_id: Clone, self_def_id: Clone }`
    // - `Clone: Clone` -> `TraitSelect { trait_def_id: Clone, self_def_id: Clone }`
    // - `Vec<i32>: Clone` -> `TraitSelect { trait_def_id: Clone, self_def_id: Vec }`
    // - `String: Clone` -> `TraitSelect { trait_def_id: Clone, self_def_id: String }`
    // - `Foo: Trait<Bar>` -> `TraitSelect { trait_def_id: Trait, self_def_id: Foo }`
    // - `Foo: Trait<i32>` -> `TraitSelect { trait_def_id: Trait, self_def_id: Foo }`
    // - `(Foo, Bar): Trait` -> `TraitSelect { trait_def_id: Trait, self_def_id: Foo }`
    // - `i32: Trait<Foo>` -> `TraitSelect { trait_def_id: Trait, self_def_id: Foo }`
    //
    // You can see that we map many trait refs to the same
    // trait-select node.  This is not a problem, it just means
    // imprecision in our dep-graph tracking.  The important thing is
    // that for any given trait-ref, we always map to the **same**
    // trait-select node.
    [anon] TraitSelect,

    // For proj. cache, we just keep a list of all def-ids, since it is
    // not a hotspot.
    [] ProjectionCache { def_ids: DefIdList },

    [] ParamEnv(DefId),
    [] DescribeDef(DefId),
    [] DefSpan(DefId),
    [] Stability(DefId),
    [] Deprecation(DefId),
    [] ItemBodyNestedBodies(DefId),
    [] ConstIsRvaluePromotableToStatic(DefId),
    [] ImplParent(DefId),
    [] TraitOfItem(DefId),
    [] IsExportedSymbol(DefId),
    [] IsMirAvailable(DefId),
    [] ItemAttrs(DefId),
    [] FnArgNames(DefId),
    [] DylibDepFormats(DefId),
    [] IsAllocator(DefId),
    [] IsPanicRuntime(DefId),
    [] IsCompilerBuiltins(DefId),
    [] HasGlobalAllocator(DefId),
    [] ExternCrate(DefId),
    [] LintLevels,
<<<<<<< HEAD
    [] Specializes { impl1: DefId, impl2: DefId },
=======
    [] InScopeTraits(HirId),
    [] ModuleExports(HirId),
>>>>>>> 4e3f9a20
);

trait DepNodeParams<'a, 'gcx: 'tcx + 'a, 'tcx: 'a> : fmt::Debug {
    const CAN_RECONSTRUCT_QUERY_KEY: bool;

    /// This method turns the parameters of a DepNodeConstructor into an opaque
    /// Fingerprint to be used in DepNode.
    /// Not all DepNodeParams support being turned into a Fingerprint (they
    /// don't need to if the corresponding DepNode is anonymous).
    fn to_fingerprint(&self, _: TyCtxt<'a, 'gcx, 'tcx>) -> Fingerprint {
        panic!("Not implemented. Accidentally called on anonymous node?")
    }

    fn to_debug_str(&self, _: TyCtxt<'a, 'gcx, 'tcx>) -> String {
        format!("{:?}", self)
    }
}

impl<'a, 'gcx: 'tcx + 'a, 'tcx: 'a, T> DepNodeParams<'a, 'gcx, 'tcx> for T
    where T: HashStable<StableHashingContext<'a, 'gcx, 'tcx>> + fmt::Debug
{
    default const CAN_RECONSTRUCT_QUERY_KEY: bool = false;

    default fn to_fingerprint(&self, tcx: TyCtxt<'a, 'gcx, 'tcx>) -> Fingerprint {
        let mut hcx = StableHashingContext::new(tcx);
        let mut hasher = StableHasher::new();

        self.hash_stable(&mut hcx, &mut hasher);

        hasher.finish()
    }

    default fn to_debug_str(&self, _: TyCtxt<'a, 'gcx, 'tcx>) -> String {
        format!("{:?}", *self)
    }
}

impl<'a, 'gcx: 'tcx + 'a, 'tcx: 'a> DepNodeParams<'a, 'gcx, 'tcx> for (DefId,) {
    const CAN_RECONSTRUCT_QUERY_KEY: bool = true;

    fn to_fingerprint(&self, tcx: TyCtxt) -> Fingerprint {
        tcx.def_path_hash(self.0).0
    }

    fn to_debug_str(&self, tcx: TyCtxt<'a, 'gcx, 'tcx>) -> String {
        tcx.item_path_str(self.0)
    }
}

impl<'a, 'gcx: 'tcx + 'a, 'tcx: 'a> DepNodeParams<'a, 'gcx, 'tcx> for (DefId, DefId) {
    const CAN_RECONSTRUCT_QUERY_KEY: bool = false;

    // We actually would not need to specialize the implementation of this
    // method but it's faster to combine the hashes than to instantiate a full
    // hashing context and stable-hashing state.
    fn to_fingerprint(&self, tcx: TyCtxt) -> Fingerprint {
        let (def_id_0, def_id_1) = *self;

        let def_path_hash_0 = tcx.def_path_hash(def_id_0);
        let def_path_hash_1 = tcx.def_path_hash(def_id_1);

        def_path_hash_0.0.combine(def_path_hash_1.0)
    }

    fn to_debug_str(&self, tcx: TyCtxt<'a, 'gcx, 'tcx>) -> String {
        let (def_id_0, def_id_1) = *self;

        format!("({}, {})",
                tcx.def_path(def_id_0).to_string(tcx),
                tcx.def_path(def_id_1).to_string(tcx))
    }
}


impl<'a, 'gcx: 'tcx + 'a, 'tcx: 'a> DepNodeParams<'a, 'gcx, 'tcx> for (DefIdList,) {
    const CAN_RECONSTRUCT_QUERY_KEY: bool = false;

    // We actually would not need to specialize the implementation of this
    // method but it's faster to combine the hashes than to instantiate a full
    // hashing context and stable-hashing state.
    fn to_fingerprint(&self, tcx: TyCtxt) -> Fingerprint {
        let mut fingerprint = Fingerprint::zero();

        for &def_id in self.0.iter() {
            let def_path_hash = tcx.def_path_hash(def_id);
            fingerprint = fingerprint.combine(def_path_hash.0);
        }

        fingerprint
    }

    fn to_debug_str(&self, tcx: TyCtxt<'a, 'gcx, 'tcx>) -> String {
        use std::fmt::Write;

        let mut s = String::new();
        write!(&mut s, "[").unwrap();

        for &def_id in self.0.iter() {
            write!(&mut s, "{}", tcx.def_path(def_id).to_string(tcx)).unwrap();
        }

        write!(&mut s, "]").unwrap();

        s
    }
}

/// A "work product" corresponds to a `.o` (or other) file that we
/// save in between runs. These ids do not have a DefId but rather
/// some independent path or string that persists between runs without
/// the need to be mapped or unmapped. (This ensures we can serialize
/// them even in the absence of a tcx.)
#[derive(Clone, Copy, Debug, PartialEq, Eq, PartialOrd, Ord, Hash,
         RustcEncodable, RustcDecodable)]
pub struct WorkProductId {
    hash: Fingerprint
}

impl WorkProductId {
    pub fn from_cgu_name(cgu_name: &str) -> WorkProductId {
        let mut hasher = StableHasher::new();
        cgu_name.len().hash(&mut hasher);
        cgu_name.hash(&mut hasher);
        WorkProductId {
            hash: hasher.finish()
        }
    }

    pub fn from_fingerprint(fingerprint: Fingerprint) -> WorkProductId {
        WorkProductId {
            hash: fingerprint
        }
    }

    pub fn to_dep_node(self) -> DepNode {
        DepNode {
            kind: DepKind::WorkProduct,
            hash: self.hash,
        }
    }
}

impl_stable_hash_for!(struct ::dep_graph::WorkProductId {
    hash
});

type DefIdList = Vec<DefId>;<|MERGE_RESOLUTION|>--- conflicted
+++ resolved
@@ -528,12 +528,9 @@
     [] HasGlobalAllocator(DefId),
     [] ExternCrate(DefId),
     [] LintLevels,
-<<<<<<< HEAD
     [] Specializes { impl1: DefId, impl2: DefId },
-=======
     [] InScopeTraits(HirId),
     [] ModuleExports(HirId),
->>>>>>> 4e3f9a20
 );
 
 trait DepNodeParams<'a, 'gcx: 'tcx + 'a, 'tcx: 'a> : fmt::Debug {
