--- conflicted
+++ resolved
@@ -893,7 +893,7 @@
     if let ExpnKind::Macro(MacroKind::Derive, _) = span.ctxt().outer_expn_data().kind {
         return true;
     }
-<<<<<<< HEAD
+    false
 }
 
 /// Returns whether `span` originates in a derive macro's expansion
@@ -908,7 +908,4 @@
         ExpnFormat::MacroAttribute(symbol) => symbol.as_str().starts_with("derive("),
         _ => false,
     }
-=======
-    false
->>>>>>> 13184aec
 }