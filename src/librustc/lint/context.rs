--- conflicted
+++ resolved
@@ -219,11 +219,7 @@
                               TypeLimits,
                               RawPointerDerive,
                               MissingDoc,
-<<<<<<< HEAD
-=======
-                              Stability,
                               MissingDebugImplementations,
->>>>>>> 15be7edd
         );
 
         add_lint_group!(sess, "bad_style",
