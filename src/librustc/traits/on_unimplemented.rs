--- conflicted
+++ resolved
@@ -177,15 +177,9 @@
         for command in self.subcommands.iter().chain(Some(self)).rev() {
             if let Some(ref condition) = command.condition {
                 if !attr::eval_condition(condition, &tcx.sess.parse_sess, &mut |c| {
-<<<<<<< HEAD
-                    c.ident_str().map_or(false, |name| {
-                        options.contains(&(
-                            name.to_string(),
-=======
                     c.ident().map_or(false, |ident| {
                         options.contains(&(
                             ident.name,
->>>>>>> 13184aec
                             c.value_str().map(|s| s.as_str().to_string())
                         ))
                     })
