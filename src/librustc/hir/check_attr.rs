//! This module implements some validity checks for attributes.
//! In particular it verifies that `#[inline]` and `#[repr]` attributes are
//! attached to items that actually support them and if there are
//! conflicts between multiple such attributes attached to the same
//! item.

use crate::hir;
use crate::hir::def_id::DefId;
use crate::hir::intravisit::{self, Visitor, NestedVisitorMap};
use crate::ty::TyCtxt;
use crate::ty::query::Providers;

use std::fmt::{self, Display};
use syntax::symbol::sym;
use syntax_pos::Span;

#[derive(Copy, Clone, PartialEq)]
pub(crate) enum Target {
    ExternCrate,
    Use,
    Static,
    Const,
    Fn,
    Closure,
    Mod,
    ForeignMod,
    GlobalAsm,
    TyAlias,
    OpaqueTy,
    Enum,
    Struct,
    Union,
    Trait,
    TraitAlias,
    Impl,
    Expression,
    Statement,
}

impl Display for Target {
    fn fmt(&self, f: &mut fmt::Formatter<'_>) -> fmt::Result {
        write!(f, "{}", match *self {
            Target::ExternCrate => "extern crate",
            Target::Use => "use",
            Target::Static => "static item",
            Target::Const => "constant item",
            Target::Fn => "function",
            Target::Closure => "closure",
            Target::Mod => "module",
            Target::ForeignMod => "foreign module",
            Target::GlobalAsm => "global asm",
            Target::TyAlias => "type alias",
            Target::OpaqueTy => "opaque type",
            Target::Enum => "enum",
            Target::Struct => "struct",
            Target::Union => "union",
            Target::Trait => "trait",
            Target::TraitAlias => "trait alias",
            Target::Impl => "item",
            Target::Expression => "expression",
            Target::Statement => "statement",
        })
    }
}

impl Target {
    pub(crate) fn from_item(item: &hir::Item) -> Target {
        match item.node {
            hir::ItemKind::ExternCrate(..) => Target::ExternCrate,
            hir::ItemKind::Use(..) => Target::Use,
            hir::ItemKind::Static(..) => Target::Static,
            hir::ItemKind::Const(..) => Target::Const,
            hir::ItemKind::Fn(..) => Target::Fn,
            hir::ItemKind::Mod(..) => Target::Mod,
            hir::ItemKind::ForeignMod(..) => Target::ForeignMod,
            hir::ItemKind::GlobalAsm(..) => Target::GlobalAsm,
            hir::ItemKind::TyAlias(..) => Target::TyAlias,
            hir::ItemKind::OpaqueTy(..) => Target::OpaqueTy,
            hir::ItemKind::Enum(..) => Target::Enum,
            hir::ItemKind::Struct(..) => Target::Struct,
            hir::ItemKind::Union(..) => Target::Union,
            hir::ItemKind::Trait(..) => Target::Trait,
            hir::ItemKind::TraitAlias(..) => Target::TraitAlias,
            hir::ItemKind::Impl(..) => Target::Impl,
        }
    }
}

struct CheckAttrVisitor<'tcx> {
    tcx: TyCtxt<'tcx>,
}

impl CheckAttrVisitor<'tcx> {
    /// Checks any attribute.
    fn check_attributes(&self, item: &hir::Item, target: Target) {
        if target == Target::Fn || target == Target::Const {
            self.tcx.codegen_fn_attrs(self.tcx.hir().local_def_id(item.hir_id));
        } else if let Some(a) = item.attrs.iter().find(|a| a.check_name(sym::target_feature)) {
            self.tcx.sess.struct_span_err(a.span, "attribute should be applied to a function")
                .span_label(item.span, "not a function")
                .emit();
        }

        for attr in &item.attrs {
            if attr.check_name(sym::inline) {
                self.check_inline(attr, &item.span, target)
            } else if attr.check_name(sym::non_exhaustive) {
                self.check_non_exhaustive(attr, item, target)
            } else if attr.check_name(sym::marker) {
                self.check_marker(attr, item, target)
            }
        }

        self.check_repr(item, target);
        self.check_used(item, target);
    }

    /// Checks if an `#[inline]` is applied to a function or a closure.
    fn check_inline(&self, attr: &hir::Attribute, span: &Span, target: Target) {
        if target != Target::Fn && target != Target::Closure {
            struct_span_err!(self.tcx.sess,
                             attr.span,
                             E0518,
                             "attribute should be applied to function or closure")
                .span_label(*span, "not a function or closure")
                .emit();
        }
    }

    /// Checks if the `#[non_exhaustive]` attribute on an `item` is valid.
    fn check_non_exhaustive(&self, attr: &hir::Attribute, item: &hir::Item, target: Target) {
        match target {
            Target::Struct | Target::Enum => { /* Valid */ },
            _ => {
                struct_span_err!(self.tcx.sess,
                                 attr.span,
                                 E0701,
                                 "attribute can only be applied to a struct or enum")
                    .span_label(item.span, "not a struct or enum")
                    .emit();
                return;
            }
        }
    }

    /// Checks if the `#[marker]` attribute on an `item` is valid.
    fn check_marker(&self, attr: &hir::Attribute, item: &hir::Item, target: Target) {
        match target {
            Target::Trait => { /* Valid */ },
            _ => {
                self.tcx.sess
                    .struct_span_err(attr.span, "attribute can only be applied to a trait")
                    .span_label(item.span, "not a trait")
                    .emit();
                return;
            }
        }
    }

    /// Checks if the `#[repr]` attributes on `item` are valid.
    fn check_repr(&self, item: &hir::Item, target: Target) {
        // Extract the names of all repr hints, e.g., [foo, bar, align] for:
        // ```
        // #[repr(foo)]
        // #[repr(bar, align(8))]
        // ```
        let hints: Vec<_> = item.attrs
            .iter()
<<<<<<< HEAD
            .filter(|attr| attr.check_name("repr"))
=======
            .filter(|attr| attr.check_name(sym::repr))
>>>>>>> 13184aec
            .filter_map(|attr| attr.meta_item_list())
            .flatten()
            .collect();

        let mut int_reprs = 0;
        let mut is_c = false;
        let mut is_simd = false;
        let mut is_transparent = false;

        for hint in &hints {
<<<<<<< HEAD
            let name = if let Some(name) = hint.ident_str() {
                name
            } else {
                // Invalid repr hint like repr(42). We don't check for unrecognized hints here
                // (libsyntax does that), so just ignore it.
                continue;
            };

            let (article, allowed_targets) = match name {
                "C" | "align" => {
                    is_c |= name == "C";
                    if target != Target::Struct &&
                            target != Target::Union &&
                            target != Target::Enum {
                                ("a", "struct, enum or union")
                    } else {
                        continue
=======
            let (article, allowed_targets) = match hint.name_or_empty() {
                name @ sym::C | name @ sym::align => {
                    is_c |= name == sym::C;
                    match target {
                        Target::Struct | Target::Union | Target::Enum => continue,
                        _ => ("a", "struct, enum, or union"),
>>>>>>> 13184aec
                    }
                }
                sym::packed => {
                    if target != Target::Struct &&
                            target != Target::Union {
                                ("a", "struct or union")
                    } else {
                        continue
                    }
                }
                sym::simd => {
                    is_simd = true;
                    if target != Target::Struct {
                        ("a", "struct")
                    } else {
                        continue
                    }
                }
                sym::transparent => {
                    is_transparent = true;
                    match target {
                        Target::Struct | Target::Union | Target::Enum => continue,
                        _ => ("a", "struct, enum, or union"),
                    }
                }
                sym::i8  | sym::u8  | sym::i16 | sym::u16 |
                sym::i32 | sym::u32 | sym::i64 | sym::u64 |
                sym::isize | sym::usize => {
                    int_reprs += 1;
                    if target != Target::Enum {
                        ("an", "enum")
                    } else {
                        continue
                    }
                }
                _ => continue,
            };
            self.emit_repr_error(
                hint.span(),
                item.span,
                &format!("attribute should be applied to {}", allowed_targets),
                &format!("not {} {}", article, allowed_targets),
            )
        }

        // Just point at all repr hints if there are any incompatibilities.
        // This is not ideal, but tracking precisely which ones are at fault is a huge hassle.
        let hint_spans = hints.iter().map(|hint| hint.span());

        // Error on repr(transparent, <anything else>).
        if is_transparent && hints.len() > 1 {
            let hint_spans: Vec<_> = hint_spans.clone().collect();
            span_err!(self.tcx.sess, hint_spans, E0692,
                      "transparent {} cannot have other repr hints", target);
        }
        // Warn on repr(u8, u16), repr(C, simd), and c-like-enum-repr(C, u8)
        if (int_reprs > 1)
           || (is_simd && is_c)
           || (int_reprs == 1 && is_c && is_c_like_enum(item)) {
            let hint_spans: Vec<_> = hint_spans.collect();
            span_warn!(self.tcx.sess, hint_spans, E0566,
                       "conflicting representation hints");
        }
    }

    fn emit_repr_error(
        &self,
        hint_span: Span,
        label_span: Span,
        hint_message: &str,
        label_message: &str,
    ) {
        struct_span_err!(self.tcx.sess, hint_span, E0517, "{}", hint_message)
            .span_label(label_span, label_message)
            .emit();
    }

    fn check_stmt_attributes(&self, stmt: &hir::Stmt) {
        // When checking statements ignore expressions, they will be checked later
        if let hir::StmtKind::Local(ref l) = stmt.node {
            for attr in l.attrs.iter() {
                if attr.check_name(sym::inline) {
                    self.check_inline(attr, &stmt.span, Target::Statement);
                }
                if attr.check_name(sym::repr) {
                    self.emit_repr_error(
                        attr.span,
                        stmt.span,
                        "attribute should not be applied to a statement",
                        "not a struct, enum, or union",
                    );
                }
            }
        }
    }

    fn check_expr_attributes(&self, expr: &hir::Expr) {
        let target = match expr.node {
            hir::ExprKind::Closure(..) => Target::Closure,
            _ => Target::Expression,
        };
        for attr in expr.attrs.iter() {
            if attr.check_name(sym::inline) {
                self.check_inline(attr, &expr.span, target);
            }
            if attr.check_name(sym::repr) {
                self.emit_repr_error(
                    attr.span,
                    expr.span,
                    "attribute should not be applied to an expression",
                    "not defining a struct, enum, or union",
                );
            }
        }
    }

    fn check_used(&self, item: &hir::Item, target: Target) {
        for attr in &item.attrs {
<<<<<<< HEAD
            if attr.check_name("used") && target != Target::Static {
=======
            if attr.check_name(sym::used) && target != Target::Static {
>>>>>>> 13184aec
                self.tcx.sess
                    .span_err(attr.span, "attribute must be applied to a `static` variable");
            }
        }
    }
}

impl Visitor<'tcx> for CheckAttrVisitor<'tcx> {
    fn nested_visit_map<'this>(&'this mut self) -> NestedVisitorMap<'this, 'tcx> {
        NestedVisitorMap::OnlyBodies(&self.tcx.hir())
    }

    fn visit_item(&mut self, item: &'tcx hir::Item) {
        let target = Target::from_item(item);
        self.check_attributes(item, target);
        intravisit::walk_item(self, item)
    }


    fn visit_stmt(&mut self, stmt: &'tcx hir::Stmt) {
        self.check_stmt_attributes(stmt);
        intravisit::walk_stmt(self, stmt)
    }

    fn visit_expr(&mut self, expr: &'tcx hir::Expr) {
        self.check_expr_attributes(expr);
        intravisit::walk_expr(self, expr)
    }
}

fn is_c_like_enum(item: &hir::Item) -> bool {
    if let hir::ItemKind::Enum(ref def, _) = item.node {
        for variant in &def.variants {
            match variant.data {
                hir::VariantData::Unit(..) => { /* continue */ }
                _ => { return false; }
            }
        }
        true
    } else {
        false
    }
}

fn check_mod_attrs(tcx: TyCtxt<'_>, module_def_id: DefId) {
    tcx.hir().visit_item_likes_in_module(
        module_def_id,
        &mut CheckAttrVisitor { tcx }.as_deep_visitor()
    );
}

pub(crate) fn provide(providers: &mut Providers<'_>) {
    *providers = Providers {
        check_mod_attrs,
        ..*providers
    };
}<|MERGE_RESOLUTION|>--- conflicted
+++ resolved
@@ -166,11 +166,7 @@
         // ```
         let hints: Vec<_> = item.attrs
             .iter()
-<<<<<<< HEAD
-            .filter(|attr| attr.check_name("repr"))
-=======
             .filter(|attr| attr.check_name(sym::repr))
->>>>>>> 13184aec
             .filter_map(|attr| attr.meta_item_list())
             .flatten()
             .collect();
@@ -181,32 +177,12 @@
         let mut is_transparent = false;
 
         for hint in &hints {
-<<<<<<< HEAD
-            let name = if let Some(name) = hint.ident_str() {
-                name
-            } else {
-                // Invalid repr hint like repr(42). We don't check for unrecognized hints here
-                // (libsyntax does that), so just ignore it.
-                continue;
-            };
-
-            let (article, allowed_targets) = match name {
-                "C" | "align" => {
-                    is_c |= name == "C";
-                    if target != Target::Struct &&
-                            target != Target::Union &&
-                            target != Target::Enum {
-                                ("a", "struct, enum or union")
-                    } else {
-                        continue
-=======
             let (article, allowed_targets) = match hint.name_or_empty() {
                 name @ sym::C | name @ sym::align => {
                     is_c |= name == sym::C;
                     match target {
                         Target::Struct | Target::Union | Target::Enum => continue,
                         _ => ("a", "struct, enum, or union"),
->>>>>>> 13184aec
                     }
                 }
                 sym::packed => {
@@ -325,11 +301,7 @@
 
     fn check_used(&self, item: &hir::Item, target: Target) {
         for attr in &item.attrs {
-<<<<<<< HEAD
-            if attr.check_name("used") && target != Target::Static {
-=======
             if attr.check_name(sym::used) && target != Target::Static {
->>>>>>> 13184aec
                 self.tcx.sess
                     .span_err(attr.span, "attribute must be applied to a `static` variable");
             }
