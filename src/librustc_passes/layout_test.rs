use rustc::hir;
use rustc::hir::def_id::DefId;
use rustc::hir::itemlikevisit::ItemLikeVisitor;
use rustc::hir::ItemKind;
use rustc::ty::layout::HasDataLayout;
use rustc::ty::layout::HasTyCtxt;
use rustc::ty::layout::LayoutOf;
use rustc::ty::layout::TargetDataLayout;
use rustc::ty::layout::TyLayout;
use rustc::ty::layout::HasParamEnv;
use rustc::ty::ParamEnv;
use rustc::ty::Ty;
use rustc::ty::TyCtxt;
use syntax::ast::Attribute;
use syntax::symbol::sym;

pub fn test_layout(tcx: TyCtxt<'_>) {
    if tcx.features().rustc_attrs {
        // if the `rustc_attrs` feature is not enabled, don't bother testing layout
        tcx.hir()
            .krate()
            .visit_all_item_likes(&mut VarianceTest { tcx });
    }
}

struct VarianceTest<'tcx> {
    tcx: TyCtxt<'tcx>,
}

impl ItemLikeVisitor<'tcx> for VarianceTest<'tcx> {
    fn visit_item(&mut self, item: &'tcx hir::Item) {
        let item_def_id = self.tcx.hir().local_def_id(item.hir_id);

        if let ItemKind::TyAlias(..) = item.node {
            for attr in self.tcx.get_attrs(item_def_id).iter() {
                if attr.check_name(sym::rustc_layout) {
                    self.dump_layout_of(item_def_id, item, attr);
                }
            }
        }
    }

    fn visit_trait_item(&mut self, _: &'tcx hir::TraitItem) {}
    fn visit_impl_item(&mut self, _: &'tcx hir::ImplItem) {}
}

impl VarianceTest<'tcx> {
    fn dump_layout_of(&self, item_def_id: DefId, item: &hir::Item, attr: &Attribute) {
        let tcx = self.tcx;
        let param_env = self.tcx.param_env(item_def_id);
        let ty = self.tcx.type_of(item_def_id);
        match self.tcx.layout_of(param_env.and(ty)) {
            Ok(ty_layout) => {
                // Check out the `#[rustc_layout(..)]` attribute to tell what to dump.
                // The `..` are the names of fields to dump.
                let meta_items = attr.meta_item_list().unwrap_or_default();
                for meta_item in meta_items {
<<<<<<< HEAD
                    let name = meta_item.ident_str().unwrap_or("");
                    match name {
                        "abi" => {
=======
                    match meta_item.name_or_empty() {
                        sym::abi => {
>>>>>>> 13184aec
                            self.tcx
                                .sess
                                .span_err(item.span, &format!("abi: {:?}", ty_layout.abi));
                        }

                        sym::align => {
                            self.tcx
                                .sess
                                .span_err(item.span, &format!("align: {:?}", ty_layout.align));
                        }

                        sym::size => {
                            self.tcx
                                .sess
                                .span_err(item.span, &format!("size: {:?}", ty_layout.size));
                        }

                        sym::homogeneous_aggregate => {
                            self.tcx.sess.span_err(
                                item.span,
                                &format!(
                                    "homogeneous_aggregate: {:?}",
                                    ty_layout
                                        .homogeneous_aggregate(&UnwrapLayoutCx { tcx, param_env }),
                                ),
                            );
                        }

                        name => {
                            self.tcx.sess.span_err(
                                meta_item.span(),
                                &format!("unrecognized field name `{}`", name),
                            );
                        }
                    }
                }
            }

            Err(layout_error) => {
                self.tcx
                    .sess
                    .span_err(item.span, &format!("layout error: {:?}", layout_error));
            }
        }
    }
}

struct UnwrapLayoutCx<'tcx> {
    tcx: TyCtxt<'tcx>,
    param_env: ParamEnv<'tcx>,
}

impl LayoutOf for UnwrapLayoutCx<'tcx> {
    type Ty = Ty<'tcx>;
    type TyLayout = TyLayout<'tcx>;

    fn layout_of(&self, ty: Ty<'tcx>) -> Self::TyLayout {
        self.tcx.layout_of(self.param_env.and(ty)).unwrap()
    }
}

impl HasTyCtxt<'tcx> for UnwrapLayoutCx<'tcx> {
    fn tcx(&self) -> TyCtxt<'tcx> {
        self.tcx
    }
}

impl HasParamEnv<'tcx> for UnwrapLayoutCx<'tcx> {
    fn param_env(&self) -> ParamEnv<'tcx> {
        self.param_env
    }
}

impl HasDataLayout for UnwrapLayoutCx<'tcx> {
    fn data_layout(&self) -> &TargetDataLayout {
        self.tcx.data_layout()
    }
}<|MERGE_RESOLUTION|>--- conflicted
+++ resolved
@@ -55,14 +55,8 @@
                 // The `..` are the names of fields to dump.
                 let meta_items = attr.meta_item_list().unwrap_or_default();
                 for meta_item in meta_items {
-<<<<<<< HEAD
-                    let name = meta_item.ident_str().unwrap_or("");
-                    match name {
-                        "abi" => {
-=======
                     match meta_item.name_or_empty() {
                         sym::abi => {
->>>>>>> 13184aec
                             self.tcx
                                 .sess
                                 .span_err(item.span, &format!("abi: {:?}", ty_layout.abi));
