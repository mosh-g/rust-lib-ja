// Validate AST before lowering it to HIR.
//
// This pass is supposed to catch things that fit into AST data structures,
// but not permitted by the language. It runs after expansion when AST is frozen,
// so it can check for erroneous constructions produced by syntax extensions.
// This pass is supposed to perform only simple checks not requiring name resolution
// or type checking or some other kind of complex analysis.

use std::mem;
use syntax::print::pprust;
use rustc::lint;
use rustc::lint::builtin::{BuiltinLintDiagnostics, NESTED_IMPL_TRAIT};
use rustc::session::Session;
use rustc_data_structures::fx::FxHashMap;
use syntax::ast::*;
use syntax::attr;
use syntax::ext::proc_macro::is_proc_macro_attr;
use syntax::feature_gate::is_builtin_attr;
use syntax::source_map::Spanned;
use syntax::symbol::{kw, sym};
use syntax::visit::{self, Visitor};
use syntax::{span_err, struct_span_err, walk_list};
use syntax_pos::{Span, MultiSpan};
use errors::{Applicability, FatalError};

#[derive(Copy, Clone, Debug)]
struct OuterImplTrait {
    span: Span,

    /// rust-lang/rust#57979: a bug in original implementation caused
    /// us to fail sometimes to record an outer `impl Trait`.
    /// Therefore, in order to reliably issue a warning (rather than
    /// an error) in the *precise* places where we are newly injecting
    /// the diagnostic, we have to distinguish between the places
    /// where the outer `impl Trait` has always been recorded, versus
    /// the places where it has only recently started being recorded.
    only_recorded_since_pull_request_57730: bool,
}

impl OuterImplTrait {
    /// This controls whether we should downgrade the nested impl
    /// trait diagnostic to a warning rather than an error, based on
    /// whether the outer impl trait had been improperly skipped in
    /// earlier implementations of the analysis on the stable
    /// compiler.
    fn should_warn_instead_of_error(&self) -> bool {
        self.only_recorded_since_pull_request_57730
    }
}

#[derive(Copy, Clone, Debug)]
struct OuterImplTrait {
    span: Span,

    /// rust-lang/rust#57979: a bug in original implementation caused
    /// us to fail sometimes to record an outer `impl Trait`.
    /// Therefore, in order to reliably issue a warning (rather than
    /// an error) in the *precise* places where we are newly injecting
    /// the diagnostic, we have to distinguish between the places
    /// where the outer `impl Trait` has always been recorded, versus
    /// the places where it has only recently started being recorded.
    only_recorded_since_pull_request_57730: bool,
}

impl OuterImplTrait {
    /// This controls whether we should downgrade the nested impl
    /// trait diagnostic to a warning rather than an error, based on
    /// whether the outer impl trait had been improperly skipped in
    /// earlier implementations of the analysis on the stable
    /// compiler.
    fn should_warn_instead_of_error(&self) -> bool {
        self.only_recorded_since_pull_request_57730
    }
}

struct AstValidator<'a> {
    session: &'a Session,
    has_proc_macro_decls: bool,

<<<<<<< HEAD
    // Used to ban nested `impl Trait`, e.g., `impl Into<impl Debug>`.
    // Nested `impl Trait` _is_ allowed in associated type position,
    // e.g `impl Iterator<Item=impl Debug>`
=======
    /// Used to ban nested `impl Trait`, e.g., `impl Into<impl Debug>`.
    /// Nested `impl Trait` _is_ allowed in associated type position,
    /// e.g., `impl Iterator<Item = impl Debug>`.
>>>>>>> 13184aec
    outer_impl_trait: Option<OuterImplTrait>,

    /// Used to ban `impl Trait` in path projections like `<impl Iterator>::Item`
    /// or `Foo::Bar<impl Trait>`
    is_impl_trait_banned: bool,

<<<<<<< HEAD
    // rust-lang/rust#57979: the ban of nested `impl Trait` was buggy
    // until PRs #57730 and #57981 landed: it would jump directly to
    // walk_ty rather than visit_ty (or skip recurring entirely for
    // impl trait in projections), and thus miss some cases. We track
    // whether we should downgrade to a warning for short-term via
    // these booleans.
=======
    /// Used to ban associated type bounds (i.e., `Type<AssocType: Bounds>`) in
    /// certain positions.
    is_assoc_ty_bound_banned: bool,

    /// rust-lang/rust#57979: the ban of nested `impl Trait` was buggy
    /// until PRs #57730 and #57981 landed: it would jump directly to
    /// walk_ty rather than visit_ty (or skip recurring entirely for
    /// impl trait in projections), and thus miss some cases. We track
    /// whether we should downgrade to a warning for short-term via
    /// these booleans.
>>>>>>> 13184aec
    warning_period_57979_didnt_record_next_impl_trait: bool,
    warning_period_57979_impl_trait_in_proj: bool,
}

impl<'a> AstValidator<'a> {
    fn with_impl_trait_in_proj_warning<T>(&mut self, v: bool, f: impl FnOnce(&mut Self) -> T) -> T {
        let old = mem::replace(&mut self.warning_period_57979_impl_trait_in_proj, v);
        let ret = f(self);
        self.warning_period_57979_impl_trait_in_proj = old;
        ret
    }

    fn with_banned_impl_trait(&mut self, f: impl FnOnce(&mut Self)) {
        let old = mem::replace(&mut self.is_impl_trait_banned, true);
        f(self);
        self.is_impl_trait_banned = old;
    }

<<<<<<< HEAD
=======
    fn with_banned_assoc_ty_bound(&mut self, f: impl FnOnce(&mut Self)) {
        let old = mem::replace(&mut self.is_assoc_ty_bound_banned, true);
        f(self);
        self.is_assoc_ty_bound_banned = old;
    }

>>>>>>> 13184aec
    fn with_impl_trait(&mut self, outer: Option<OuterImplTrait>, f: impl FnOnce(&mut Self)) {
        let old = mem::replace(&mut self.outer_impl_trait, outer);
        f(self);
        self.outer_impl_trait = old;
    }

<<<<<<< HEAD
    fn visit_assoc_type_binding_from_generic_args(&mut self, type_binding: &'a TypeBinding) {
        // rust-lang/rust#57979: bug in old visit_generic_args called
        // walk_ty rather than visit_ty, skipping outer `impl Trait`
        // if it happened to occur at `type_binding.ty`
        if let TyKind::ImplTrait(..) = type_binding.ty.node {
            self.warning_period_57979_didnt_record_next_impl_trait = true;
        }
        self.visit_assoc_type_binding(type_binding);
    }

    fn visit_ty_from_generic_args(&mut self, ty: &'a Ty) {
        // rust-lang/rust#57979: bug in old visit_generic_args called
        // walk_ty rather than visit_ty, skippping outer `impl Trait`
        // if it happened to occur at `ty`
=======
    fn visit_assoc_ty_constraint_from_generic_args(&mut self, constraint: &'a AssocTyConstraint) {
        match constraint.kind {
            AssocTyConstraintKind::Equality { ref ty } => {
                // rust-lang/rust#57979: bug in old `visit_generic_args` called
                // `walk_ty` rather than `visit_ty`, skipping outer `impl Trait`
                // if it happened to occur at `ty`.
                if let TyKind::ImplTrait(..) = ty.node {
                    self.warning_period_57979_didnt_record_next_impl_trait = true;
                }
            }
            AssocTyConstraintKind::Bound { .. } => {
                if self.is_assoc_ty_bound_banned {
                    self.err_handler().span_err(constraint.span,
                        "associated type bounds are not allowed within structs, enums, or unions"
                    );
                }
            }
        }
        self.visit_assoc_ty_constraint(constraint);
    }

    fn visit_ty_from_generic_args(&mut self, ty: &'a Ty) {
        // rust-lang/rust#57979: bug in old `visit_generic_args` called
        // `walk_ty` rather than `visit_ty`, skippping outer `impl Trait`
        // if it happened to occur at `ty`.
>>>>>>> 13184aec
        if let TyKind::ImplTrait(..) = ty.node {
            self.warning_period_57979_didnt_record_next_impl_trait = true;
        }
        self.visit_ty(ty);
    }

    fn outer_impl_trait(&mut self, span: Span) -> OuterImplTrait {
        let only_recorded_since_pull_request_57730 =
            self.warning_period_57979_didnt_record_next_impl_trait;

<<<<<<< HEAD
        // (this flag is designed to be set to true and then only
        // reach the construction point for the outer impl trait once,
        // so its safe and easiest to unconditionally reset it to
        // false)
=======
        // (This flag is designed to be set to `true`, and then only
        // reach the construction point for the outer impl trait once,
        // so its safe and easiest to unconditionally reset it to
        // false.)
>>>>>>> 13184aec
        self.warning_period_57979_didnt_record_next_impl_trait = false;

        OuterImplTrait {
            span, only_recorded_since_pull_request_57730,
        }
    }

<<<<<<< HEAD
    // Mirrors visit::walk_ty, but tracks relevant state
=======
    // Mirrors `visit::walk_ty`, but tracks relevant state.
>>>>>>> 13184aec
    fn walk_ty(&mut self, t: &'a Ty) {
        match t.node {
            TyKind::ImplTrait(..) => {
                let outer_impl_trait = self.outer_impl_trait(t.span);
                self.with_impl_trait(Some(outer_impl_trait), |this| visit::walk_ty(this, t))
            }
            TyKind::Path(ref qself, ref path) => {
                // We allow these:
                //  - `Option<impl Trait>`
                //  - `option::Option<impl Trait>`
                //  - `option::Option<T>::Foo<impl Trait>
                //
                // But not these:
                //  - `<impl Trait>::Foo`
                //  - `option::Option<impl Trait>::Foo`.
                //
                // To implement this, we disallow `impl Trait` from `qself`
                // (for cases like `<impl Trait>::Foo>`)
                // but we allow `impl Trait` in `GenericArgs`
                // iff there are no more PathSegments.
                if let Some(ref qself) = *qself {
                    // `impl Trait` in `qself` is always illegal
                    self.with_banned_impl_trait(|this| this.visit_ty(&qself.ty));
                }

                // Note that there should be a call to visit_path here,
                // so if any logic is added to process `Path`s a call to it should be
                // added both in visit_path and here. This code mirrors visit::walk_path.
                for (i, segment) in path.segments.iter().enumerate() {
                    // Allow `impl Trait` iff we're on the final path segment
                    if i == path.segments.len() - 1 {
                        self.visit_path_segment(path.span, segment);
                    } else {
                        self.with_banned_impl_trait(|this| {
                            this.visit_path_segment(path.span, segment)
                        });
                    }
                }
            }
            _ => visit::walk_ty(self, t),
        }
    }

    fn err_handler(&self) -> &errors::Handler {
        &self.session.diagnostic()
    }

    fn check_lifetime(&self, ident: Ident) {
        let valid_names = [kw::UnderscoreLifetime,
                           kw::StaticLifetime,
                           kw::Invalid];
        if !valid_names.contains(&ident.name) && ident.without_first_quote().is_reserved() {
            self.err_handler().span_err(ident.span, "lifetimes cannot use keyword names");
        }
    }

    fn check_label(&self, ident: Ident) {
        if ident.without_first_quote().is_reserved() {
            self.err_handler()
                .span_err(ident.span, &format!("invalid label name `{}`", ident.name));
        }
    }

    fn invalid_visibility(&self, vis: &Visibility, note: Option<&str>) {
        if let VisibilityKind::Inherited = vis.node {
            return
        }

        let mut err = struct_span_err!(self.session,
                                        vis.span,
                                        E0449,
                                        "unnecessary visibility qualifier");
        if vis.node.is_pub() {
            err.span_label(vis.span, "`pub` not permitted here because it's implied");
        }
        if let Some(note) = note {
            err.note(note);
        }
        err.emit();
    }

    fn check_decl_no_pat<ReportFn: Fn(Span, bool)>(&self, decl: &FnDecl, report_err: ReportFn) {
        for arg in &decl.inputs {
            match arg.pat.node {
                PatKind::Ident(BindingMode::ByValue(Mutability::Immutable), _, None) |
                PatKind::Wild => {}
                PatKind::Ident(BindingMode::ByValue(Mutability::Mutable), _, None) =>
                    report_err(arg.pat.span, true),
                _ => report_err(arg.pat.span, false),
            }
        }
    }

    fn check_trait_fn_not_async(&self, span: Span, asyncness: IsAsync) {
        if asyncness.is_async() {
            struct_span_err!(self.session, span, E0706,
                             "trait fns cannot be declared `async`").emit()
        }
    }

    fn check_trait_fn_not_const(&self, constness: Spanned<Constness>) {
        if constness.node == Constness::Const {
            struct_span_err!(self.session, constness.span, E0379,
                             "trait fns cannot be declared const")
                .span_label(constness.span, "trait fns cannot be const")
                .emit();
        }
    }

    fn no_questions_in_bounds(&self, bounds: &GenericBounds, where_: &str, is_trait: bool) {
        for bound in bounds {
            if let GenericBound::Trait(ref poly, TraitBoundModifier::Maybe) = *bound {
                let mut err = self.err_handler().struct_span_err(poly.span,
                    &format!("`?Trait` is not permitted in {}", where_));
                if is_trait {
                    err.note(&format!("traits are `?{}` by default", poly.trait_ref.path));
                }
                err.emit();
            }
        }
    }

    /// Matches `'-' lit | lit (cf. parser::Parser::parse_literal_maybe_minus)`,
    /// or paths for ranges.
    //
    // FIXME: do we want to allow `expr -> pattern` conversion to create path expressions?
    // That means making this work:
    //
    // ```rust,ignore (FIXME)
    // struct S;
    // macro_rules! m {
    //     ($a:expr) => {
    //         let $a = S;
    //     }
    // }
    // m!(S);
    // ```
    fn check_expr_within_pat(&self, expr: &Expr, allow_paths: bool) {
        match expr.node {
            ExprKind::Lit(..) | ExprKind::Err => {}
            ExprKind::Path(..) if allow_paths => {}
            ExprKind::Unary(UnOp::Neg, ref inner)
                if match inner.node { ExprKind::Lit(_) => true, _ => false } => {}
            _ => self.err_handler().span_err(expr.span, "arbitrary expressions aren't allowed \
                                                         in patterns")
        }
    }

    fn check_late_bound_lifetime_defs(&self, params: &[GenericParam]) {
        // Check only lifetime parameters are present and that the lifetime
        // parameters that are present have no bounds.
        let non_lt_param_spans: Vec<_> = params.iter().filter_map(|param| match param.kind {
            GenericParamKind::Lifetime { .. } => {
                if !param.bounds.is_empty() {
                    let spans: Vec<_> = param.bounds.iter().map(|b| b.span()).collect();
                    self.err_handler()
                        .span_err(spans, "lifetime bounds cannot be used in this context");
                }
                None
            }
            _ => Some(param.ident.span),
        }).collect();
        if !non_lt_param_spans.is_empty() {
            self.err_handler().span_err(non_lt_param_spans,
                "only lifetime parameters can be used in this context");
        }
    }

    fn check_fn_decl(&self, fn_decl: &FnDecl) {
        fn_decl
            .inputs
            .iter()
            .flat_map(|i| i.attrs.as_ref())
            .filter(|attr| {
                let arr = [sym::allow, sym::cfg, sym::cfg_attr, sym::deny, sym::forbid, sym::warn];
                !arr.contains(&attr.name_or_empty()) && is_builtin_attr(attr)
            })
            .for_each(|attr| if attr.is_sugared_doc {
                let mut err = self.err_handler().struct_span_err(
                    attr.span,
                    "documentation comments cannot be applied to function parameters"
                );
                err.span_label(attr.span, "doc comments are not allowed here");
                err.emit();
            }
            else {
                self.err_handler().span_err(attr.span, "allow, cfg, cfg_attr, deny, \
                forbid, and warn are the only allowed built-in attributes in function parameters")
            });
    }
}

enum GenericPosition {
    Param,
    Arg,
}

fn validate_generics_order<'a>(
    sess: &Session,
    handler: &errors::Handler,
    generics: impl Iterator<
        Item = (
            ParamKindOrd,
            Option<&'a [GenericBound]>,
            Span,
            Option<String>
        ),
    >,
    pos: GenericPosition,
    span: Span,
) {
    let mut max_param: Option<ParamKindOrd> = None;
    let mut out_of_order = FxHashMap::default();
    let mut param_idents = vec![];
    let mut found_type = false;
    let mut found_const = false;

    for (kind, bounds, span, ident) in generics {
        if let Some(ident) = ident {
            param_idents.push((kind, bounds, param_idents.len(), ident));
        }
        let max_param = &mut max_param;
        match max_param {
            Some(max_param) if *max_param > kind => {
                let entry = out_of_order.entry(kind).or_insert((*max_param, vec![]));
                entry.1.push(span);
            }
            Some(_) | None => *max_param = Some(kind),
        };
        match kind {
            ParamKindOrd::Type => found_type = true,
            ParamKindOrd::Const => found_const = true,
            _ => {}
        }
    }

    let mut ordered_params = "<".to_string();
    if !out_of_order.is_empty() {
        param_idents.sort_by_key(|&(po, _, i, _)| (po, i));
        let mut first = true;
        for (_, bounds, _, ident) in param_idents {
            if !first {
                ordered_params += ", ";
            }
            ordered_params += &ident;
            if let Some(bounds) = bounds {
                if !bounds.is_empty() {
                    ordered_params += ": ";
                    ordered_params += &pprust::bounds_to_string(&bounds);
                }
            }
            first = false;
        }
    }
    ordered_params += ">";

    let pos_str = match pos {
        GenericPosition::Param => "parameter",
        GenericPosition::Arg => "argument",
    };

    for (param_ord, (max_param, spans)) in &out_of_order {
        let mut err = handler.struct_span_err(spans.clone(),
            &format!(
                "{} {pos}s must be declared prior to {} {pos}s",
                param_ord,
                max_param,
                pos = pos_str,
            ));
        if let GenericPosition::Param = pos {
            err.span_suggestion(
                span,
                &format!(
                    "reorder the {}s: lifetimes, then types{}",
                    pos_str,
                    if sess.features_untracked().const_generics { ", then consts" } else { "" },
                ),
                ordered_params.clone(),
                Applicability::MachineApplicable,
            );
        }
        err.emit();
    }

    // FIXME(const_generics): we shouldn't have to abort here at all, but we currently get ICEs
    // if we don't. Const parameters and type parameters can currently conflict if they
    // are out-of-order.
    if !out_of_order.is_empty() && found_type && found_const {
        FatalError.raise();
    }
}

impl<'a> Visitor<'a> for AstValidator<'a> {
    fn visit_expr(&mut self, expr: &'a Expr) {
        match &expr.node {
            ExprKind::Closure(_, _, _, fn_decl, _, _) => {
                self.check_fn_decl(fn_decl);
            }
            ExprKind::InlineAsm(..) if !self.session.target.target.options.allow_asm => {
                span_err!(self.session, expr.span, E0472, "asm! is unsupported on this target");
            }
            _ => {}
        }

        visit::walk_expr(self, expr);
    }

    fn visit_ty(&mut self, ty: &'a Ty) {
        match ty.node {
            TyKind::BareFn(ref bfty) => {
                self.check_fn_decl(&bfty.decl);
                self.check_decl_no_pat(&bfty.decl, |span, _| {
                    struct_span_err!(self.session, span, E0561,
                                     "patterns aren't allowed in function pointer types").emit();
                });
                self.check_late_bound_lifetime_defs(&bfty.generic_params);
            }
            TyKind::TraitObject(ref bounds, ..) => {
                let mut any_lifetime_bounds = false;
                for bound in bounds {
                    if let GenericBound::Outlives(ref lifetime) = *bound {
                        if any_lifetime_bounds {
                            span_err!(self.session, lifetime.ident.span, E0226,
                                      "only a single explicit lifetime bound is permitted");
                            break;
                        }
                        any_lifetime_bounds = true;
                    }
                }
                self.no_questions_in_bounds(bounds, "trait object types", false);
            }
            TyKind::ImplTrait(_, ref bounds) => {
                if self.is_impl_trait_banned {
                    if self.warning_period_57979_impl_trait_in_proj {
                        self.session.buffer_lint(
                            NESTED_IMPL_TRAIT, ty.id, ty.span,
                            "`impl Trait` is not allowed in path parameters");
                    } else {
                        struct_span_err!(self.session, ty.span, E0667,
                            "`impl Trait` is not allowed in path parameters").emit();
                    }
                }

                if let Some(outer_impl_trait) = self.outer_impl_trait {
                    if outer_impl_trait.should_warn_instead_of_error() {
                        self.session.buffer_lint_with_diagnostic(
                            NESTED_IMPL_TRAIT, ty.id, ty.span,
                            "nested `impl Trait` is not allowed",
                            BuiltinLintDiagnostics::NestedImplTrait {
                                outer_impl_trait_span: outer_impl_trait.span,
                                inner_impl_trait_span: ty.span,
                            });
                    } else {
                        struct_span_err!(self.session, ty.span, E0666,
                            "nested `impl Trait` is not allowed")
                            .span_label(outer_impl_trait.span, "outer `impl Trait`")
                            .span_label(ty.span, "nested `impl Trait` here")
                            .emit();
                    }
                }

                if !bounds.iter()
                          .any(|b| if let GenericBound::Trait(..) = *b { true } else { false }) {
                    self.err_handler().span_err(ty.span, "at least one trait must be specified");
                }

                self.with_impl_trait_in_proj_warning(true, |this| this.walk_ty(ty));
                return;
            }
            _ => {}
        }

        self.walk_ty(ty)
    }

    fn visit_label(&mut self, label: &'a Label) {
        self.check_label(label.ident);
        visit::walk_label(self, label);
    }

    fn visit_lifetime(&mut self, lifetime: &'a Lifetime) {
        self.check_lifetime(lifetime.ident);
        visit::walk_lifetime(self, lifetime);
    }

    fn visit_item(&mut self, item: &'a Item) {
        if item.attrs.iter().any(|attr| is_proc_macro_attr(attr)  ) {
            self.has_proc_macro_decls = true;
        }

        match item.node {
            ItemKind::Impl(unsafety, polarity, _, _, Some(..), ref ty, ref impl_items) => {
                self.invalid_visibility(&item.vis, None);
                if let TyKind::Err = ty.node {
                    self.err_handler()
                        .struct_span_err(item.span, "`impl Trait for .. {}` is an obsolete syntax")
                        .help("use `auto trait Trait {}` instead").emit();
                }
                if unsafety == Unsafety::Unsafe && polarity == ImplPolarity::Negative {
                    span_err!(self.session, item.span, E0198, "negative impls cannot be unsafe");
                }
                for impl_item in impl_items {
                    self.invalid_visibility(&impl_item.vis, None);
                    if let ImplItemKind::Method(ref sig, _) = impl_item.node {
                        self.check_trait_fn_not_const(sig.header.constness);
                        self.check_trait_fn_not_async(impl_item.span, sig.header.asyncness.node);
                    }
                }
            }
            ItemKind::Impl(unsafety, polarity, defaultness, _, None, _, _) => {
                self.invalid_visibility(&item.vis,
                                        Some("place qualifiers on individual impl items instead"));
                if unsafety == Unsafety::Unsafe {
                    span_err!(self.session, item.span, E0197, "inherent impls cannot be unsafe");
                }
                if polarity == ImplPolarity::Negative {
                    self.err_handler().span_err(item.span, "inherent impls cannot be negative");
                }
                if defaultness == Defaultness::Default {
                    self.err_handler()
                        .struct_span_err(item.span, "inherent impls cannot be default")
                        .note("only trait implementations may be annotated with default").emit();
                }
            }
            ItemKind::Fn(ref decl, ref header, ref generics, _) => {
                self.visit_fn_header(header);
                self.check_fn_decl(decl);
                // We currently do not permit const generics in `const fn`, as
                // this is tantamount to allowing compile-time dependent typing.
                if header.constness.node == Constness::Const {
                    // Look for const generics and error if we find any.
                    for param in &generics.params {
                        match param.kind {
                            GenericParamKind::Const { .. } => {
                                self.err_handler()
                                    .struct_span_err(
                                        item.span,
                                        "const parameters are not permitted in `const fn`",
                                    )
                                    .emit();
                            }
                            _ => {}
                        }
                    }
                }
            }
            ItemKind::ForeignMod(..) => {
                self.invalid_visibility(
                    &item.vis,
                    Some("place qualifiers on individual foreign items instead"),
                );
            }
            ItemKind::Enum(ref def, _) => {
                for variant in &def.variants {
                    for field in variant.data.fields() {
                        self.invalid_visibility(&field.vis, None);
                    }
                }
            }
            ItemKind::Trait(is_auto, _, ref generics, ref bounds, ref trait_items) => {
                if is_auto == IsAuto::Yes {
                    // Auto traits cannot have generics, super traits nor contain items.
                    if !generics.params.is_empty() {
                        struct_span_err!(self.session, item.span, E0567,
                            "auto traits cannot have generic parameters"
                        ).emit();
                    }
                    if !bounds.is_empty() {
                        struct_span_err!(self.session, item.span, E0568,
                            "auto traits cannot have super traits"
                        ).emit();
                    }
                    if !trait_items.is_empty() {
                        struct_span_err!(self.session, item.span, E0380,
                            "auto traits cannot have methods or associated items"
                        ).emit();
                    }
                }
                self.no_questions_in_bounds(bounds, "supertraits", true);
                for trait_item in trait_items {
                    if let TraitItemKind::Method(ref sig, ref block) = trait_item.node {
                        self.check_fn_decl(&sig.decl);
                        self.check_trait_fn_not_async(trait_item.span, sig.header.asyncness.node);
                        self.check_trait_fn_not_const(sig.header.constness);
                        if block.is_none() {
                            self.check_decl_no_pat(&sig.decl, |span, mut_ident| {
                                if mut_ident {
                                    self.session.buffer_lint(
                                        lint::builtin::PATTERNS_IN_FNS_WITHOUT_BODY,
                                        trait_item.id, span,
                                        "patterns aren't allowed in methods without bodies");
                                } else {
                                    struct_span_err!(self.session, span, E0642,
                                        "patterns aren't allowed in methods without bodies").emit();
                                }
                            });
                        }
                    }
                }
            }
            ItemKind::Mod(_) => {
                // Ensure that `path` attributes on modules are recorded as used (cf. issue #35584).
                attr::first_attr_value_str_by_name(&item.attrs, sym::path);
                if attr::contains_name(&item.attrs, sym::warn_directory_ownership) {
                    let lint = lint::builtin::LEGACY_DIRECTORY_OWNERSHIP;
                    let msg = "cannot declare a new module at this location";
                    self.session.buffer_lint(lint, item.id, item.span, msg);
                }
            }
            ItemKind::Union(ref vdata, _) => {
                if let VariantData::Tuple(..) | VariantData::Unit(..) = vdata {
                    self.err_handler().span_err(item.span,
                                                "tuple and unit unions are not permitted");
                }
                if vdata.fields().is_empty() {
                    self.err_handler().span_err(item.span,
                                                "unions cannot have zero fields");
                }
            }
            ItemKind::OpaqueTy(ref bounds, _) => {
                if !bounds.iter()
                          .any(|b| if let GenericBound::Trait(..) = *b { true } else { false }) {
                    let msp = MultiSpan::from_spans(bounds.iter()
                        .map(|bound| bound.span()).collect());
                    self.err_handler().span_err(msp, "at least one trait must be specified");
                }
            }
            _ => {}
        }

        visit::walk_item(self, item)
    }

    fn visit_foreign_item(&mut self, fi: &'a ForeignItem) {
        match fi.node {
            ForeignItemKind::Fn(ref decl, _) => {
                self.check_fn_decl(decl);
                self.check_decl_no_pat(decl, |span, _| {
                    struct_span_err!(self.session, span, E0130,
                                     "patterns aren't allowed in foreign function declarations")
                        .span_label(span, "pattern not allowed in foreign function").emit();
                });
            }
            ForeignItemKind::Static(..) | ForeignItemKind::Ty | ForeignItemKind::Macro(..) => {}
        }

        visit::walk_foreign_item(self, fi)
    }

    // Mirrors `visit::walk_generic_args`, but tracks relevant state.
    fn visit_generic_args(&mut self, _: Span, generic_args: &'a GenericArgs) {
        match *generic_args {
            GenericArgs::AngleBracketed(ref data) => {
                walk_list!(self, visit_generic_arg, &data.args);
<<<<<<< HEAD
                validate_generics_order(self.err_handler(), data.args.iter().map(|arg| {
                    (match arg {
                        GenericArg::Lifetime(..) => ParamKindOrd::Lifetime,
                        GenericArg::Type(..) => ParamKindOrd::Type,
                        GenericArg::Const(..) => ParamKindOrd::Const,
                    }, arg.span(), None)
                }), GenericPosition::Arg, generic_args.span());

                // Type bindings such as `Item=impl Debug` in `Iterator<Item=Debug>`
                // are allowed to contain nested `impl Trait`.
                self.with_impl_trait(None, |this| {
                    walk_list!(this, visit_assoc_type_binding_from_generic_args, &data.bindings);
=======
                validate_generics_order(
                    self.session,
                    self.err_handler(),
                    data.args.iter().map(|arg| {
                        (match arg {
                            GenericArg::Lifetime(..) => ParamKindOrd::Lifetime,
                            GenericArg::Type(..) => ParamKindOrd::Type,
                            GenericArg::Const(..) => ParamKindOrd::Const,
                        }, None, arg.span(), None)
                    }),
                    GenericPosition::Arg,
                    generic_args.span(),
                );

                // Type bindings such as `Item = impl Debug` in `Iterator<Item = Debug>`
                // are allowed to contain nested `impl Trait`.
                self.with_impl_trait(None, |this| {
                    walk_list!(this, visit_assoc_ty_constraint_from_generic_args,
                        &data.constraints);
>>>>>>> 13184aec
                });
            }
            GenericArgs::Parenthesized(ref data) => {
                walk_list!(self, visit_ty, &data.inputs);
                if let Some(ref type_) = data.output {
                    // `-> Foo` syntax is essentially an associated type binding,
                    // so it is also allowed to contain nested `impl Trait`.
                    self.with_impl_trait(None, |this| this.visit_ty_from_generic_args(type_));
                }
            }
        }
    }

    fn visit_generics(&mut self, generics: &'a Generics) {
        let mut prev_ty_default = None;
        for param in &generics.params {
            if let GenericParamKind::Type { ref default, .. } = param.kind {
                if default.is_some() {
                    prev_ty_default = Some(param.ident.span);
                } else if let Some(span) = prev_ty_default {
                    self.err_handler()
                        .span_err(span, "type parameters with a default must be trailing");
                    break;
                }
            }
        }

        validate_generics_order(
            self.session,
            self.err_handler(),
            generics.params.iter().map(|param| {
                let ident = Some(param.ident.to_string());
                let (kind, ident) = match &param.kind {
                    GenericParamKind::Lifetime { .. } => (ParamKindOrd::Lifetime, ident),
                    GenericParamKind::Type { .. } => (ParamKindOrd::Type, ident),
                    GenericParamKind::Const { ref ty } => {
                        let ty = pprust::ty_to_string(ty);
                        (ParamKindOrd::Const, Some(format!("const {}: {}", param.ident, ty)))
                    }
                };
                (kind, Some(&*param.bounds), param.ident.span, ident)
            }),
            GenericPosition::Param,
            generics.span,
        );

        for predicate in &generics.where_clause.predicates {
            if let WherePredicate::EqPredicate(ref predicate) = *predicate {
                self.err_handler()
                    .span_err(predicate.span, "equality constraints are not yet \
                                               supported in where clauses (see #20041)");
            }
        }

        visit::walk_generics(self, generics)
    }

    fn visit_generic_param(&mut self, param: &'a GenericParam) {
        if let GenericParamKind::Lifetime { .. } = param.kind {
            self.check_lifetime(param.ident);
        }
        visit::walk_generic_param(self, param);
    }

    fn visit_pat(&mut self, pat: &'a Pat) {
        match pat.node {
            PatKind::Lit(ref expr) => {
                self.check_expr_within_pat(expr, false);
            }
            PatKind::Range(ref start, ref end, _) => {
                self.check_expr_within_pat(start, true);
                self.check_expr_within_pat(end, true);
            }
            _ => {}
        }

        visit::walk_pat(self, pat)
    }

    fn visit_where_predicate(&mut self, p: &'a WherePredicate) {
        if let &WherePredicate::BoundPredicate(ref bound_predicate) = p {
            // A type binding, eg `for<'c> Foo: Send+Clone+'c`
            self.check_late_bound_lifetime_defs(&bound_predicate.bound_generic_params);
        }
        visit::walk_where_predicate(self, p);
    }

    fn visit_poly_trait_ref(&mut self, t: &'a PolyTraitRef, m: &'a TraitBoundModifier) {
        self.check_late_bound_lifetime_defs(&t.bound_generic_params);
        visit::walk_poly_trait_ref(self, t, m);
    }

    fn visit_variant_data(&mut self, s: &'a VariantData) {
        self.with_banned_assoc_ty_bound(|this| visit::walk_struct_def(this, s))
    }

    fn visit_enum_def(&mut self, enum_definition: &'a EnumDef,
                      generics: &'a Generics, item_id: NodeId, _: Span) {
        self.with_banned_assoc_ty_bound(
            |this| visit::walk_enum_def(this, enum_definition, generics, item_id))
    }

    fn visit_mac(&mut self, mac: &Mac) {
        // when a new macro kind is added but the author forgets to set it up for expansion
        // because that's the only part that won't cause a compiler error
        self.session.diagnostic()
            .span_bug(mac.span, "macro invocation missed in expansion; did you forget to override \
                                 the relevant `fold_*()` method in `PlaceholderExpander`?");
    }

    fn visit_impl_item(&mut self, ii: &'a ImplItem) {
        match ii.node {
            ImplItemKind::Method(ref sig, _) => {
                self.check_fn_decl(&sig.decl);
            }
            _ => {}
        }
        visit::walk_impl_item(self, ii);
    }
}

pub fn check_crate(session: &Session, krate: &Crate) -> bool {
    let mut validator = AstValidator {
        session,
        has_proc_macro_decls: false,
        outer_impl_trait: None,
        is_impl_trait_banned: false,
<<<<<<< HEAD
=======
        is_assoc_ty_bound_banned: false,
>>>>>>> 13184aec
        warning_period_57979_didnt_record_next_impl_trait: false,
        warning_period_57979_impl_trait_in_proj: false,
    };
    visit::walk_crate(&mut validator, krate);

    validator.has_proc_macro_decls
}<|MERGE_RESOLUTION|>--- conflicted
+++ resolved
@@ -48,58 +48,19 @@
     }
 }
 
-#[derive(Copy, Clone, Debug)]
-struct OuterImplTrait {
-    span: Span,
-
-    /// rust-lang/rust#57979: a bug in original implementation caused
-    /// us to fail sometimes to record an outer `impl Trait`.
-    /// Therefore, in order to reliably issue a warning (rather than
-    /// an error) in the *precise* places where we are newly injecting
-    /// the diagnostic, we have to distinguish between the places
-    /// where the outer `impl Trait` has always been recorded, versus
-    /// the places where it has only recently started being recorded.
-    only_recorded_since_pull_request_57730: bool,
-}
-
-impl OuterImplTrait {
-    /// This controls whether we should downgrade the nested impl
-    /// trait diagnostic to a warning rather than an error, based on
-    /// whether the outer impl trait had been improperly skipped in
-    /// earlier implementations of the analysis on the stable
-    /// compiler.
-    fn should_warn_instead_of_error(&self) -> bool {
-        self.only_recorded_since_pull_request_57730
-    }
-}
-
 struct AstValidator<'a> {
     session: &'a Session,
     has_proc_macro_decls: bool,
 
-<<<<<<< HEAD
-    // Used to ban nested `impl Trait`, e.g., `impl Into<impl Debug>`.
-    // Nested `impl Trait` _is_ allowed in associated type position,
-    // e.g `impl Iterator<Item=impl Debug>`
-=======
     /// Used to ban nested `impl Trait`, e.g., `impl Into<impl Debug>`.
     /// Nested `impl Trait` _is_ allowed in associated type position,
     /// e.g., `impl Iterator<Item = impl Debug>`.
->>>>>>> 13184aec
     outer_impl_trait: Option<OuterImplTrait>,
 
     /// Used to ban `impl Trait` in path projections like `<impl Iterator>::Item`
     /// or `Foo::Bar<impl Trait>`
     is_impl_trait_banned: bool,
 
-<<<<<<< HEAD
-    // rust-lang/rust#57979: the ban of nested `impl Trait` was buggy
-    // until PRs #57730 and #57981 landed: it would jump directly to
-    // walk_ty rather than visit_ty (or skip recurring entirely for
-    // impl trait in projections), and thus miss some cases. We track
-    // whether we should downgrade to a warning for short-term via
-    // these booleans.
-=======
     /// Used to ban associated type bounds (i.e., `Type<AssocType: Bounds>`) in
     /// certain positions.
     is_assoc_ty_bound_banned: bool,
@@ -110,7 +71,6 @@
     /// impl trait in projections), and thus miss some cases. We track
     /// whether we should downgrade to a warning for short-term via
     /// these booleans.
->>>>>>> 13184aec
     warning_period_57979_didnt_record_next_impl_trait: bool,
     warning_period_57979_impl_trait_in_proj: bool,
 }
@@ -129,37 +89,18 @@
         self.is_impl_trait_banned = old;
     }
 
-<<<<<<< HEAD
-=======
     fn with_banned_assoc_ty_bound(&mut self, f: impl FnOnce(&mut Self)) {
         let old = mem::replace(&mut self.is_assoc_ty_bound_banned, true);
         f(self);
         self.is_assoc_ty_bound_banned = old;
     }
 
->>>>>>> 13184aec
     fn with_impl_trait(&mut self, outer: Option<OuterImplTrait>, f: impl FnOnce(&mut Self)) {
         let old = mem::replace(&mut self.outer_impl_trait, outer);
         f(self);
         self.outer_impl_trait = old;
     }
 
-<<<<<<< HEAD
-    fn visit_assoc_type_binding_from_generic_args(&mut self, type_binding: &'a TypeBinding) {
-        // rust-lang/rust#57979: bug in old visit_generic_args called
-        // walk_ty rather than visit_ty, skipping outer `impl Trait`
-        // if it happened to occur at `type_binding.ty`
-        if let TyKind::ImplTrait(..) = type_binding.ty.node {
-            self.warning_period_57979_didnt_record_next_impl_trait = true;
-        }
-        self.visit_assoc_type_binding(type_binding);
-    }
-
-    fn visit_ty_from_generic_args(&mut self, ty: &'a Ty) {
-        // rust-lang/rust#57979: bug in old visit_generic_args called
-        // walk_ty rather than visit_ty, skippping outer `impl Trait`
-        // if it happened to occur at `ty`
-=======
     fn visit_assoc_ty_constraint_from_generic_args(&mut self, constraint: &'a AssocTyConstraint) {
         match constraint.kind {
             AssocTyConstraintKind::Equality { ref ty } => {
@@ -185,7 +126,6 @@
         // rust-lang/rust#57979: bug in old `visit_generic_args` called
         // `walk_ty` rather than `visit_ty`, skippping outer `impl Trait`
         // if it happened to occur at `ty`.
->>>>>>> 13184aec
         if let TyKind::ImplTrait(..) = ty.node {
             self.warning_period_57979_didnt_record_next_impl_trait = true;
         }
@@ -196,17 +136,10 @@
         let only_recorded_since_pull_request_57730 =
             self.warning_period_57979_didnt_record_next_impl_trait;
 
-<<<<<<< HEAD
-        // (this flag is designed to be set to true and then only
-        // reach the construction point for the outer impl trait once,
-        // so its safe and easiest to unconditionally reset it to
-        // false)
-=======
         // (This flag is designed to be set to `true`, and then only
         // reach the construction point for the outer impl trait once,
         // so its safe and easiest to unconditionally reset it to
         // false.)
->>>>>>> 13184aec
         self.warning_period_57979_didnt_record_next_impl_trait = false;
 
         OuterImplTrait {
@@ -214,11 +147,7 @@
         }
     }
 
-<<<<<<< HEAD
-    // Mirrors visit::walk_ty, but tracks relevant state
-=======
     // Mirrors `visit::walk_ty`, but tracks relevant state.
->>>>>>> 13184aec
     fn walk_ty(&mut self, t: &'a Ty) {
         match t.node {
             TyKind::ImplTrait(..) => {
@@ -773,20 +702,6 @@
         match *generic_args {
             GenericArgs::AngleBracketed(ref data) => {
                 walk_list!(self, visit_generic_arg, &data.args);
-<<<<<<< HEAD
-                validate_generics_order(self.err_handler(), data.args.iter().map(|arg| {
-                    (match arg {
-                        GenericArg::Lifetime(..) => ParamKindOrd::Lifetime,
-                        GenericArg::Type(..) => ParamKindOrd::Type,
-                        GenericArg::Const(..) => ParamKindOrd::Const,
-                    }, arg.span(), None)
-                }), GenericPosition::Arg, generic_args.span());
-
-                // Type bindings such as `Item=impl Debug` in `Iterator<Item=Debug>`
-                // are allowed to contain nested `impl Trait`.
-                self.with_impl_trait(None, |this| {
-                    walk_list!(this, visit_assoc_type_binding_from_generic_args, &data.bindings);
-=======
                 validate_generics_order(
                     self.session,
                     self.err_handler(),
@@ -806,7 +721,6 @@
                 self.with_impl_trait(None, |this| {
                     walk_list!(this, visit_assoc_ty_constraint_from_generic_args,
                         &data.constraints);
->>>>>>> 13184aec
                 });
             }
             GenericArgs::Parenthesized(ref data) => {
@@ -934,10 +848,7 @@
         has_proc_macro_decls: false,
         outer_impl_trait: None,
         is_impl_trait_banned: false,
-<<<<<<< HEAD
-=======
         is_assoc_ty_bound_banned: false,
->>>>>>> 13184aec
         warning_period_57979_didnt_record_next_impl_trait: false,
         warning_period_57979_impl_trait_in_proj: false,
     };
