--- conflicted
+++ resolved
@@ -591,13 +591,8 @@
     if let Some(value) = item.value_str() {
         value
     } else {
-<<<<<<< HEAD
-        let msg = if let Some(name) = item.ident_str() {
-            format!("associated value expected for `{}`", name)
-=======
         let msg = if let Some(ident) = item.ident() {
             format!("associated value expected for `{}`", ident)
->>>>>>> 13184aec
         } else {
             "expected an associated value".to_string()
         };
