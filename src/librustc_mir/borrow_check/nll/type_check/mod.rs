--- conflicted
+++ resolved
@@ -38,11 +38,7 @@
 use rustc::ty::fold::TypeFoldable;
 use rustc::ty::subst::{Subst, SubstsRef, UnpackedKind, UserSubsts};
 use rustc::ty::{
-<<<<<<< HEAD
-    self, RegionVid, ToPolyTraitRef, Ty, TyCtxt, TyKind, UserType,
-=======
     self, RegionVid, ToPolyTraitRef, Ty, TyCtxt, UserType,
->>>>>>> 13184aec
     CanonicalUserTypeAnnotation, CanonicalUserTypeAnnotations,
     UserTypeAnnotationIndex,
 };
@@ -131,12 +127,8 @@
         placeholder_indices: PlaceholderIndices::default(),
         placeholder_index_to_region: IndexVec::default(),
         liveness_constraints: LivenessValues::new(elements.clone()),
-<<<<<<< HEAD
-        outlives_constraints: ConstraintSet::default(),
-=======
         outlives_constraints: OutlivesConstraintSet::default(),
         member_constraints: MemberConstraintSet::default(),
->>>>>>> 13184aec
         closure_bounds_mapping: Default::default(),
         type_tests: Vec::default(),
     };
@@ -262,16 +254,10 @@
 /// The sanitize_XYZ methods here take an MIR object and compute its
 /// type, calling `span_mirbug` and returning an error type if there
 /// is a problem.
-<<<<<<< HEAD
-struct TypeVerifier<'a, 'b: 'a, 'gcx: 'tcx, 'tcx: 'b> {
-    cx: &'a mut TypeChecker<'b, 'gcx, 'tcx>,
-    mir: &'b Mir<'tcx>,
-=======
 struct TypeVerifier<'a, 'b, 'tcx> {
     cx: &'a mut TypeChecker<'b, 'tcx>,
     body: &'b Body<'tcx>,
     promoted: &'b IndexVec<Promoted, Body<'tcx>>,
->>>>>>> 13184aec
     last_span: Span,
     mir_def_id: DefId,
     errors_reported: bool,
@@ -397,17 +383,12 @@
     }
 }
 
-<<<<<<< HEAD
-impl<'a, 'b, 'gcx, 'tcx> TypeVerifier<'a, 'b, 'gcx, 'tcx> {
-    fn new(cx: &'a mut TypeChecker<'b, 'gcx, 'tcx>, mir: &'b Mir<'tcx>) -> Self {
-=======
 impl<'a, 'b, 'tcx> TypeVerifier<'a, 'b, 'tcx> {
     fn new(
         cx: &'a mut TypeChecker<'b, 'tcx>,
         body: &'b Body<'tcx>,
         promoted: &'b IndexVec<Promoted, Body<'tcx>>,
     ) -> Self {
->>>>>>> 13184aec
         TypeVerifier {
             body,
             promoted,
@@ -439,38 +420,6 @@
         context: PlaceContext,
     ) -> PlaceTy<'tcx> {
         debug!("sanitize_place: {:?}", place);
-<<<<<<< HEAD
-        let place_ty = match *place {
-            Place::Local(index) => PlaceTy::Ty {
-                ty: self.mir.local_decls[index].ty,
-            },
-            Place::Promoted(box (index, sty)) => {
-                let sty = self.sanitize_type(place, sty);
-
-                if !self.errors_reported {
-                    let promoted_mir = &self.mir.promoted[index];
-                    self.sanitize_promoted(promoted_mir, location);
-
-                    let promoted_ty = promoted_mir.return_ty();
-
-                    if let Err(terr) = self.cx.eq_types(
-                        sty,
-                        promoted_ty,
-                        location.to_locations(),
-                        ConstraintCategory::Boring,
-                    ) {
-                        span_mirbug!(
-                            self,
-                            place,
-                            "bad promoted type ({:?}: {:?}): {:?}",
-                            promoted_ty,
-                            sty,
-                            terr
-                        );
-                    };
-                }
-                PlaceTy::Ty { ty: sty }
-=======
 
         let mut place_ty = match &place.base {
             PlaceBase::Local(index) =>
@@ -516,7 +465,6 @@
                     }
                 }
                 PlaceTy::from_ty(sty)
->>>>>>> 13184aec
             }
         };
 
@@ -644,72 +592,6 @@
                 existing.is_none(),
                 "Multiple promoteds/closures at the same location."
             );
-        }
-    }
-
-    fn sanitize_promoted(&mut self, promoted_mir: &'b Mir<'tcx>, location: Location) {
-        // Determine the constraints from the promoted MIR by running the type
-        // checker on the promoted MIR, then transfer the constraints back to
-        // the main MIR, changing the locations to the provided location.
-
-        let parent_mir = mem::replace(&mut self.mir, promoted_mir);
-
-        let all_facts = &mut None;
-        let mut constraints = Default::default();
-        let mut closure_bounds = Default::default();
-        if let Some(ref mut bcx) = self.cx.borrowck_context {
-            // Don't try to add borrow_region facts for the promoted MIR
-            mem::swap(bcx.all_facts, all_facts);
-
-            // Use a new sets of constraints and closure bounds so that we can
-            // modify their locations.
-            mem::swap(&mut bcx.constraints.outlives_constraints, &mut constraints);
-            mem::swap(&mut bcx.constraints.closure_bounds_mapping, &mut closure_bounds);
-        };
-
-        self.visit_mir(promoted_mir);
-
-        if !self.errors_reported {
-            // if verifier failed, don't do further checks to avoid ICEs
-            self.cx.typeck_mir(promoted_mir);
-        }
-
-        self.mir = parent_mir;
-        // Merge the outlives constraints back in, at the given location.
-        if let Some(ref mut base_bcx) = self.cx.borrowck_context {
-            mem::swap(base_bcx.all_facts, all_facts);
-            mem::swap(&mut base_bcx.constraints.outlives_constraints, &mut constraints);
-            mem::swap(&mut base_bcx.constraints.closure_bounds_mapping, &mut closure_bounds);
-
-            let locations = location.to_locations();
-            for constraint in constraints.iter() {
-                let mut constraint = *constraint;
-                constraint.locations = locations;
-                if let ConstraintCategory::Return
-                    | ConstraintCategory::UseAsConst
-                    | ConstraintCategory::UseAsStatic = constraint.category
-                {
-                    // "Returning" from a promoted is an assigment to a
-                    // temporary from the user's point of view.
-                    constraint.category = ConstraintCategory::Boring;
-                }
-                base_bcx.constraints.outlives_constraints.push(constraint)
-            }
-
-            if !closure_bounds.is_empty() {
-                let combined_bounds_mapping = closure_bounds
-                    .into_iter()
-                    .flat_map(|(_, value)| value)
-                    .collect();
-                let existing = base_bcx
-                    .constraints
-                    .closure_bounds_mapping
-                    .insert(location, combined_bounds_mapping);
-                assert!(
-                    existing.is_none(),
-                    "Multiple promoteds/closures at the same location."
-                );
-            }
         }
     }
 
@@ -935,10 +817,7 @@
     infcx: &'a InferCtxt<'a, 'tcx>,
     param_env: ty::ParamEnv<'tcx>,
     last_span: Span,
-<<<<<<< HEAD
-=======
     body: &'a Body<'tcx>,
->>>>>>> 13184aec
     /// User type annotations are shared between the main MIR and the MIR of
     /// all of the promoted items.
     user_type_annotations: &'a CanonicalUserTypeAnnotations<'tcx>,
@@ -1099,12 +978,8 @@
             infcx,
             last_span: DUMMY_SP,
             mir_def_id,
-<<<<<<< HEAD
-            user_type_annotations: &mir.user_type_annotations,
-=======
             body,
             user_type_annotations: &body.user_type_annotations,
->>>>>>> 13184aec
             param_env,
             region_bound_pairs,
             implicit_region_bound,
@@ -2365,9 +2240,6 @@
             }
 
             Rvalue::Ref(region, _borrow_kind, borrowed_place) => {
-<<<<<<< HEAD
-                self.add_reborrow_constraint(mir, location, region, borrowed_place);
-=======
                 self.add_reborrow_constraint(body, location, region, borrowed_place);
             }
 
@@ -2410,7 +2282,6 @@
                         )
                     }
                 }
->>>>>>> 13184aec
             }
 
             Rvalue::Use(..)
@@ -2508,11 +2379,7 @@
     /// - `borrowed_place`: the place `P` being borrowed
     fn add_reborrow_constraint(
         &mut self,
-<<<<<<< HEAD
-        mir: &Mir<'tcx>,
-=======
         body: &Body<'tcx>,
->>>>>>> 13184aec
         location: Location,
         borrow_region: ty::Region<'tcx>,
         borrowed_place: &Place<'tcx>,
@@ -2561,11 +2428,7 @@
             match elem {
                 ProjectionElem::Deref => {
                     let tcx = self.infcx.tcx;
-<<<<<<< HEAD
-                    let base_ty = base.ty(mir, tcx).to_ty(tcx);
-=======
                     let base_ty = Place::ty_from(&borrowed_place.base, proj_base, body, tcx).ty;
->>>>>>> 13184aec
 
                     debug!("add_reborrow_constraint - base_ty = {:?}", base_ty);
                     match base_ty.sty {
@@ -2689,20 +2552,6 @@
         location: Location,
     ) -> ty::InstantiatedPredicates<'tcx> {
         if let Some(closure_region_requirements) = tcx.mir_borrowck(def_id).closure_requirements {
-<<<<<<< HEAD
-            let closure_constraints =
-                closure_region_requirements.apply_requirements(tcx, def_id, substs);
-
-            if let Some(ref mut borrowck_context) = self.borrowck_context {
-                let bounds_mapping = closure_constraints
-                    .iter()
-                    .enumerate()
-                    .filter_map(|(idx, constraint)| {
-                        let ty::OutlivesPredicate(k1, r2) =
-                            constraint.no_bound_vars().unwrap_or_else(|| {
-                                bug!("query_constraint {:?} contained bound vars", constraint,);
-                            });
-=======
             let closure_constraints = QueryRegionConstraints {
                 outlives: closure_region_requirements.apply_requirements(tcx, def_id, substs),
 
@@ -2714,7 +2563,6 @@
                 // closures.
                 member_constraints: vec![],
             };
->>>>>>> 13184aec
 
             let bounds_mapping = closure_constraints
                 .outlives
