//! This is an NFA-based parser, which calls out to the main rust parser for named non-terminals
//! (which it commits to fully when it hits one in a grammar). There's a set of current NFA threads
//! and a set of next ones. Instead of NTs, we have a special case for Kleene star. The big-O, in
//! pathological cases, is worse than traditional use of NFA or Earley parsing, but it's an easier
//! fit for Macro-by-Example-style rules.
//!
//! (In order to prevent the pathological case, we'd need to lazily construct the resulting
//! `NamedMatch`es at the very end. It'd be a pain, and require more memory to keep around old
//! items, but it would also save overhead)
//!
//! We don't say this parser uses the Earley algorithm, because it's unnecessarily inaccurate.
//! The macro parser restricts itself to the features of finite state automata. Earley parsers
//! can be described as an extension of NFAs with completion rules, prediction rules, and recursion.
//!
//! Quick intro to how the parser works:
//!
//! A 'position' is a dot in the middle of a matcher, usually represented as a
//! dot. For example `· a $( a )* a b` is a position, as is `a $( · a )* a b`.
//!
//! The parser walks through the input a character at a time, maintaining a list
//! of threads consistent with the current position in the input string: `cur_items`.
//!
//! As it processes them, it fills up `eof_items` with threads that would be valid if
//! the macro invocation is now over, `bb_items` with threads that are waiting on
//! a Rust non-terminal like `$e:expr`, and `next_items` with threads that are waiting
//! on a particular token. Most of the logic concerns moving the · through the
//! repetitions indicated by Kleene stars. The rules for moving the · without
//! consuming any input are called epsilon transitions. It only advances or calls
//! out to the real Rust parser when no `cur_items` threads remain.
//!
//! Example:
//!
//! ```text, ignore
//! Start parsing a a a a b against [· a $( a )* a b].
//!
//! Remaining input: a a a a b
//! next: [· a $( a )* a b]
//!
//! - - - Advance over an a. - - -
//!
//! Remaining input: a a a b
//! cur: [a · $( a )* a b]
//! Descend/Skip (first item).
//! next: [a $( · a )* a b]  [a $( a )* · a b].
//!
//! - - - Advance over an a. - - -
//!
//! Remaining input: a a b
//! cur: [a $( a · )* a b]  [a $( a )* a · b]
//! Follow epsilon transition: Finish/Repeat (first item)
//! next: [a $( a )* · a b]  [a $( · a )* a b]  [a $( a )* a · b]
//!
//! - - - Advance over an a. - - - (this looks exactly like the last step)
//!
//! Remaining input: a b
//! cur: [a $( a · )* a b]  [a $( a )* a · b]
//! Follow epsilon transition: Finish/Repeat (first item)
//! next: [a $( a )* · a b]  [a $( · a )* a b]  [a $( a )* a · b]
//!
//! - - - Advance over an a. - - - (this looks exactly like the last step)
//!
//! Remaining input: b
//! cur: [a $( a · )* a b]  [a $( a )* a · b]
//! Follow epsilon transition: Finish/Repeat (first item)
//! next: [a $( a )* · a b]  [a $( · a )* a b]  [a $( a )* a · b]
//!
//! - - - Advance over a b. - - -
//!
//! Remaining input: ''
//! eof: [a $( a )* a b ·]
//! ```

pub use NamedMatch::*;
pub use ParseResult::*;
use TokenTreeOrTokenTreeSlice::*;

use crate::ast::{Ident, Name};
use crate::ext::tt::quoted::{self, TokenTree};
use crate::parse::{Directory, ParseSess};
use crate::parse::parser::{Parser, PathStyle};
use crate::parse::token::{self, DocComment, Nonterminal, Token};
use crate::print::pprust;
use crate::symbol::{kw, sym, Symbol};
use crate::tokenstream::{DelimSpan, TokenStream};

use errors::FatalError;
use smallvec::{smallvec, SmallVec};
use syntax_pos::Span;

use rustc_data_structures::fx::FxHashMap;
use rustc_data_structures::sync::Lrc;
use std::collections::hash_map::Entry::{Occupied, Vacant};
use std::mem;
use std::ops::{Deref, DerefMut};

// To avoid costly uniqueness checks, we require that `MatchSeq` always has a nonempty body.

/// Either a sequence of token trees or a single one. This is used as the representation of the
/// sequence of tokens that make up a matcher.
#[derive(Clone)]
enum TokenTreeOrTokenTreeSlice<'tt> {
    Tt(TokenTree),
    TtSeq(&'tt [TokenTree]),
}

impl<'tt> TokenTreeOrTokenTreeSlice<'tt> {
    /// Returns the number of constituent top-level token trees of `self` (top-level in that it
    /// will not recursively descend into subtrees).
    fn len(&self) -> usize {
        match *self {
            TtSeq(ref v) => v.len(),
            Tt(ref tt) => tt.len(),
        }
    }

    /// The `index`-th token tree of `self`.
    fn get_tt(&self, index: usize) -> TokenTree {
        match *self {
            TtSeq(ref v) => v[index].clone(),
            Tt(ref tt) => tt.get_tt(index),
        }
    }
}

/// An unzipping of `TokenTree`s... see the `stack` field of `MatcherPos`.
///
/// This is used by `inner_parse_loop` to keep track of delimited submatchers that we have
/// descended into.
#[derive(Clone)]
struct MatcherTtFrame<'tt> {
    /// The "parent" matcher that we are descending into.
    elts: TokenTreeOrTokenTreeSlice<'tt>,
    /// The position of the "dot" in `elts` at the time we descended.
    idx: usize,
}

type NamedMatchVec = SmallVec<[NamedMatch; 4]>;

/// Represents a single "position" (aka "matcher position", aka "item"), as
/// described in the module documentation.
///
/// Here:
///
/// - `'root` represents the lifetime of the stack slot that holds the root
///   `MatcherPos`. As described in `MatcherPosHandle`, the root `MatcherPos`
///   structure is stored on the stack, but subsequent instances are put into
///   the heap.
/// - `'tt` represents the lifetime of the token trees that this matcher
///   position refers to.
///
/// It is important to distinguish these two lifetimes because we have a
/// `SmallVec<TokenTreeOrTokenTreeSlice<'tt>>` below, and the destructor of
/// that is considered to possibly access the data from its elements (it lacks
/// a `#[may_dangle]` attribute). As a result, the compiler needs to know that
/// all the elements in that `SmallVec` strictly outlive the root stack slot
/// lifetime. By separating `'tt` from `'root`, we can show that.
#[derive(Clone)]
struct MatcherPos<'root, 'tt> {
    /// The token or sequence of tokens that make up the matcher
    top_elts: TokenTreeOrTokenTreeSlice<'tt>,

    /// The position of the "dot" in this matcher
    idx: usize,

    /// The first span of source that the beginning of this matcher corresponds to. In other
    /// words, the token in the source whose span is `sp_open` is matched against the first token of
    /// the matcher.
    sp_open: Span,

    /// For each named metavar in the matcher, we keep track of token trees matched against the
    /// metavar by the black box parser. In particular, there may be more than one match per
    /// metavar if we are in a repetition (each repetition matches each of the variables).
    /// Moreover, matchers and repetitions can be nested; the `matches` field is shared (hence the
    /// `Rc`) among all "nested" matchers. `match_lo`, `match_cur`, and `match_hi` keep track of
    /// the current position of the `self` matcher position in the shared `matches` list.
    ///
    /// Also, note that while we are descending into a sequence, matchers are given their own
    /// `matches` vector. Only once we reach the end of a full repetition of the sequence do we add
    /// all bound matches from the submatcher into the shared top-level `matches` vector. If `sep`
    /// and `up` are `Some`, then `matches` is _not_ the shared top-level list. Instead, if one
    /// wants the shared `matches`, one should use `up.matches`.
    matches: Box<[Lrc<NamedMatchVec>]>,
    /// The position in `matches` corresponding to the first metavar in this matcher's sequence of
    /// token trees. In other words, the first metavar in the first token of `top_elts` corresponds
    /// to `matches[match_lo]`.
    match_lo: usize,
    /// The position in `matches` corresponding to the metavar we are currently trying to match
    /// against the source token stream. `match_lo <= match_cur <= match_hi`.
    match_cur: usize,
    /// Similar to `match_lo` except `match_hi` is the position in `matches` of the _last_ metavar
    /// in this matcher.
    match_hi: usize,

    // The following fields are used if we are matching a repetition. If we aren't, they should be
    // `None`.

    /// The KleeneOp of this sequence if we are in a repetition.
    seq_op: Option<quoted::KleeneOp>,

    /// The separator if we are in a repetition.
    sep: Option<Token>,

    /// The "parent" matcher position if we are in a repetition. That is, the matcher position just
    /// before we enter the sequence.
    up: Option<MatcherPosHandle<'root, 'tt>>,

    /// Specifically used to "unzip" token trees. By "unzip", we mean to unwrap the delimiters from
    /// a delimited token tree (e.g., something wrapped in `(` `)`) or to get the contents of a doc
    /// comment...
    ///
    /// When matching against matchers with nested delimited submatchers (e.g., `pat ( pat ( .. )
    /// pat ) pat`), we need to keep track of the matchers we are descending into. This stack does
    /// that where the bottom of the stack is the outermost matcher.
    /// Also, throughout the comments, this "descent" is often referred to as "unzipping"...
    stack: SmallVec<[MatcherTtFrame<'tt>; 1]>,
}

impl<'root, 'tt> MatcherPos<'root, 'tt> {
    /// Adds `m` as a named match for the `idx`-th metavar.
    fn push_match(&mut self, idx: usize, m: NamedMatch) {
        let matches = Lrc::make_mut(&mut self.matches[idx]);
        matches.push(m);
    }
}

// Lots of MatcherPos instances are created at runtime. Allocating them on the
// heap is slow. Furthermore, using SmallVec<MatcherPos> to allocate them all
// on the stack is also slow, because MatcherPos is quite a large type and
// instances get moved around a lot between vectors, which requires lots of
// slow memcpy calls.
//
// Therefore, the initial MatcherPos is always allocated on the stack,
// subsequent ones (of which there aren't that many) are allocated on the heap,
// and this type is used to encapsulate both cases.
enum MatcherPosHandle<'root, 'tt> {
    Ref(&'root mut MatcherPos<'root, 'tt>),
    Box(Box<MatcherPos<'root, 'tt>>),
}

impl<'root, 'tt> Clone for MatcherPosHandle<'root, 'tt> {
    // This always produces a new Box.
    fn clone(&self) -> Self {
        MatcherPosHandle::Box(match *self {
            MatcherPosHandle::Ref(ref r) => Box::new((**r).clone()),
            MatcherPosHandle::Box(ref b) => b.clone(),
        })
    }
}

impl<'root, 'tt> Deref for MatcherPosHandle<'root, 'tt> {
    type Target = MatcherPos<'root, 'tt>;
    fn deref(&self) -> &Self::Target {
        match *self {
            MatcherPosHandle::Ref(ref r) => r,
            MatcherPosHandle::Box(ref b) => b,
        }
    }
}

impl<'root, 'tt> DerefMut for MatcherPosHandle<'root, 'tt> {
    fn deref_mut(&mut self) -> &mut MatcherPos<'root, 'tt> {
        match *self {
            MatcherPosHandle::Ref(ref mut r) => r,
            MatcherPosHandle::Box(ref mut b) => b,
        }
    }
}

/// Represents the possible results of an attempted parse.
pub enum ParseResult<T> {
    /// Parsed successfully.
    Success(T),
    /// Arm failed to match. If the second parameter is `token::Eof`, it indicates an unexpected
    /// end of macro invocation. Otherwise, it indicates that no rules expected the given token.
    Failure(Token, &'static str),
    /// Fatal error (malformed macro?). Abort compilation.
    Error(syntax_pos::Span, String),
}

/// A `ParseResult` where the `Success` variant contains a mapping of `Ident`s to `NamedMatch`es.
/// This represents the mapping of metavars to the token trees they bind to.
pub type NamedParseResult = ParseResult<FxHashMap<Ident, NamedMatch>>;

/// Count how many metavars are named in the given matcher `ms`.
pub fn count_names(ms: &[TokenTree]) -> usize {
    ms.iter().fold(0, |count, elt| {
        count + match *elt {
            TokenTree::Sequence(_, ref seq) => seq.num_captures,
            TokenTree::Delimited(_, ref delim) => count_names(&delim.tts),
            TokenTree::MetaVar(..) => 0,
            TokenTree::MetaVarDecl(..) => 1,
            TokenTree::Token(..) => 0,
        }
    })
}

/// `len` `Vec`s (initially shared and empty) that will store matches of metavars.
fn create_matches(len: usize) -> Box<[Lrc<NamedMatchVec>]> {
    if len == 0 {
        vec![]
    } else {
        let empty_matches = Lrc::new(SmallVec::new());
        vec![empty_matches; len]
    }.into_boxed_slice()
}

/// Generates the top-level matcher position in which the "dot" is before the first token of the
/// matcher `ms` and we are going to start matching at the span `open` in the source.
fn initial_matcher_pos<'root, 'tt>(ms: &'tt [TokenTree], open: Span) -> MatcherPos<'root, 'tt> {
    let match_idx_hi = count_names(ms);
    let matches = create_matches(match_idx_hi);
    MatcherPos {
        // Start with the top level matcher given to us
        top_elts: TtSeq(ms), // "elts" is an abbr. for "elements"
        // The "dot" is before the first token of the matcher
        idx: 0,
        // We start matching at the span `open` in the source code
        sp_open: open,

        // Initialize `matches` to a bunch of empty `Vec`s -- one for each metavar in `top_elts`.
        // `match_lo` for `top_elts` is 0 and `match_hi` is `matches.len()`. `match_cur` is 0 since
        // we haven't actually matched anything yet.
        matches,
        match_lo: 0,
        match_cur: 0,
        match_hi: match_idx_hi,

        // Haven't descended into any delimiters, so empty stack
        stack: smallvec![],

        // Haven't descended into any sequences, so both of these are `None`.
        seq_op: None,
        sep: None,
        up: None,
    }
}

/// `NamedMatch` is a pattern-match result for a single `token::MATCH_NONTERMINAL`:
/// so it is associated with a single ident in a parse, and all
/// `MatchedNonterminal`s in the `NamedMatch` have the same non-terminal type
/// (expr, item, etc). Each leaf in a single `NamedMatch` corresponds to a
/// single `token::MATCH_NONTERMINAL` in the `TokenTree` that produced it.
///
/// The in-memory structure of a particular `NamedMatch` represents the match
/// that occurred when a particular subset of a matcher was applied to a
/// particular token tree.
///
/// The width of each `MatchedSeq` in the `NamedMatch`, and the identity of
/// the `MatchedNonterminal`s, will depend on the token tree it was applied
/// to: each `MatchedSeq` corresponds to a single `TTSeq` in the originating
/// token tree. The depth of the `NamedMatch` structure will therefore depend
/// only on the nesting depth of `ast::TTSeq`s in the originating
/// token tree it was derived from.
#[derive(Debug, Clone)]
pub enum NamedMatch {
    MatchedSeq(Lrc<NamedMatchVec>, DelimSpan),
    MatchedNonterminal(Lrc<Nonterminal>),
}

/// Takes a sequence of token trees `ms` representing a matcher which successfully matched input
/// and an iterator of items that matched input and produces a `NamedParseResult`.
fn nameize<I: Iterator<Item = NamedMatch>>(
    sess: &ParseSess,
    ms: &[TokenTree],
    mut res: I,
) -> NamedParseResult {
    // Recursively descend into each type of matcher (e.g., sequences, delimited, metavars) and make
    // sure that each metavar has _exactly one_ binding. If a metavar does not have exactly one
    // binding, then there is an error. If it does, then we insert the binding into the
    // `NamedParseResult`.
    fn n_rec<I: Iterator<Item = NamedMatch>>(
        sess: &ParseSess,
        m: &TokenTree,
        res: &mut I,
        ret_val: &mut FxHashMap<Ident, NamedMatch>,
    ) -> Result<(), (syntax_pos::Span, String)> {
        match *m {
            TokenTree::Sequence(_, ref seq) => for next_m in &seq.tts {
                n_rec(sess, next_m, res.by_ref(), ret_val)?
            },
            TokenTree::Delimited(_, ref delim) => for next_m in &delim.tts {
                n_rec(sess, next_m, res.by_ref(), ret_val)?;
            },
            TokenTree::MetaVarDecl(span, _, id) if id.name == kw::Invalid => {
                if sess.missing_fragment_specifiers.borrow_mut().remove(&span) {
                    return Err((span, "missing fragment specifier".to_string()));
                }
            }
            TokenTree::MetaVarDecl(sp, bind_name, _) => {
                match ret_val.entry(bind_name) {
                    Vacant(spot) => {
                        spot.insert(res.next().unwrap());
                    }
                    Occupied(..) => {
                        return Err((sp, format!("duplicated bind name: {}", bind_name)))
                    }
                }
            }
            TokenTree::MetaVar(..) | TokenTree::Token(..) => (),
        }

        Ok(())
    }

    let mut ret_val = FxHashMap::default();
    for m in ms {
        match n_rec(sess, m, res.by_ref(), &mut ret_val) {
            Ok(_) => {}
            Err((sp, msg)) => return Error(sp, msg),
        }
    }

    Success(ret_val)
}

/// Generates an appropriate parsing failure message. For EOF, this is "unexpected end...". For
/// other tokens, this is "unexpected token...".
pub fn parse_failure_msg(tok: &Token) -> String {
    match tok.kind {
        token::Eof => "unexpected end of macro invocation".to_string(),
        _ => format!(
            "no rules expected the token `{}`",
            pprust::token_to_string(tok)
        ),
    }
}

/// Performs a token equality check, ignoring syntax context (that is, an unhygienic comparison)
fn token_name_eq(t1: &Token, t2: &Token) -> bool {
    if let (Some((ident1, is_raw1)), Some((ident2, is_raw2))) = (t1.ident(), t2.ident()) {
        ident1.name == ident2.name && is_raw1 == is_raw2
    } else if let (Some(ident1), Some(ident2)) = (t1.lifetime(), t2.lifetime()) {
        ident1.name == ident2.name
    } else {
        t1.kind == t2.kind
    }
}

/// Process the matcher positions of `cur_items` until it is empty. In the process, this will
/// produce more items in `next_items`, `eof_items`, and `bb_items`.
///
/// For more info about the how this happens, see the module-level doc comments and the inline
/// comments of this function.
///
/// # Parameters
///
/// - `sess`: the parsing session into which errors are emitted.
/// - `cur_items`: the set of current items to be processed. This should be empty by the end of a
///   successful execution of this function.
/// - `next_items`: the set of newly generated items. These are used to replenish `cur_items` in
///   the function `parse`.
/// - `eof_items`: the set of items that would be valid if this was the EOF.
/// - `bb_items`: the set of items that are waiting for the black-box parser.
/// - `token`: the current token of the parser.
/// - `span`: the `Span` in the source code corresponding to the token trees we are trying to match
///   against the matcher positions in `cur_items`.
///
/// # Returns
///
/// A `ParseResult`. Note that matches are kept track of through the items generated.
fn inner_parse_loop<'root, 'tt>(
    sess: &ParseSess,
    cur_items: &mut SmallVec<[MatcherPosHandle<'root, 'tt>; 1]>,
    next_items: &mut Vec<MatcherPosHandle<'root, 'tt>>,
    eof_items: &mut SmallVec<[MatcherPosHandle<'root, 'tt>; 1]>,
    bb_items: &mut SmallVec<[MatcherPosHandle<'root, 'tt>; 1]>,
    token: &Token,
) -> ParseResult<()> {
    // Pop items from `cur_items` until it is empty.
    while let Some(mut item) = cur_items.pop() {
        // When unzipped trees end, remove them. This corresponds to backtracking out of a
        // delimited submatcher into which we already descended. In backtracking out again, we need
        // to advance the "dot" past the delimiters in the outer matcher.
        while item.idx >= item.top_elts.len() {
            match item.stack.pop() {
                Some(MatcherTtFrame { elts, idx }) => {
                    item.top_elts = elts;
                    item.idx = idx + 1;
                }
                None => break,
            }
        }

        // Get the current position of the "dot" (`idx`) in `item` and the number of token trees in
        // the matcher (`len`).
        let idx = item.idx;
        let len = item.top_elts.len();

        // If `idx >= len`, then we are at or past the end of the matcher of `item`.
        if idx >= len {
            // We are repeating iff there is a parent. If the matcher is inside of a repetition,
            // then we could be at the end of a sequence or at the beginning of the next
            // repetition.
            if item.up.is_some() {
                // At this point, regardless of whether there is a separator, we should add all
                // matches from the complete repetition of the sequence to the shared, top-level
                // `matches` list (actually, `up.matches`, which could itself not be the top-level,
                // but anyway...). Moreover, we add another item to `cur_items` in which the "dot"
                // is at the end of the `up` matcher. This ensures that the "dot" in the `up`
                // matcher is also advanced sufficiently.
                //
                // NOTE: removing the condition `idx == len` allows trailing separators.
                if idx == len {
                    // Get the `up` matcher
                    let mut new_pos = item.up.clone().unwrap();

                    // Add matches from this repetition to the `matches` of `up`
                    for idx in item.match_lo..item.match_hi {
                        let sub = item.matches[idx].clone();
                        let span = DelimSpan::from_pair(item.sp_open, token.span);
                        new_pos.push_match(idx, MatchedSeq(sub, span));
                    }

                    // Move the "dot" past the repetition in `up`
                    new_pos.match_cur = item.match_hi;
                    new_pos.idx += 1;
                    cur_items.push(new_pos);
                }

                // Check if we need a separator.
                if idx == len && item.sep.is_some() {
                    // We have a separator, and it is the current token. We can advance past the
                    // separator token.
                    if item.sep
                        .as_ref()
                        .map(|sep| token_name_eq(token, sep))
                        .unwrap_or(false)
                    {
                        item.idx += 1;
                        next_items.push(item);
                    }
                }
                // We don't need a separator. Move the "dot" back to the beginning of the matcher
                // and try to match again UNLESS we are only allowed to have _one_ repetition.
                else if item.seq_op != Some(quoted::KleeneOp::ZeroOrOne) {
                    item.match_cur = item.match_lo;
                    item.idx = 0;
                    cur_items.push(item);
                }
            }
            // If we are not in a repetition, then being at the end of a matcher means that we have
            // reached the potential end of the input.
            else {
                eof_items.push(item);
            }
        }
        // We are in the middle of a matcher.
        else {
            // Look at what token in the matcher we are trying to match the current token (`token`)
            // against. Depending on that, we may generate new items.
            match item.top_elts.get_tt(idx) {
                // Need to descend into a sequence
                TokenTree::Sequence(sp, seq) => {
                    // Examine the case where there are 0 matches of this sequence. We are
                    // implicitly disallowing OneOrMore from having 0 matches here. Thus, that will
                    // result in a "no rules expected token" error by virtue of this matcher not
                    // working.
                    if seq.kleene.op == quoted::KleeneOp::ZeroOrMore
                        || seq.kleene.op == quoted::KleeneOp::ZeroOrOne
                    {
                        let mut new_item = item.clone();
                        new_item.match_cur += seq.num_captures;
                        new_item.idx += 1;
                        for idx in item.match_cur..item.match_cur + seq.num_captures {
                            new_item.push_match(idx, MatchedSeq(Lrc::new(smallvec![]), sp));
                        }
                        cur_items.push(new_item);
                    }

                    let matches = create_matches(item.matches.len());
                    cur_items.push(MatcherPosHandle::Box(Box::new(MatcherPos {
                        stack: smallvec![],
                        sep: seq.separator.clone(),
                        seq_op: Some(seq.kleene.op),
                        idx: 0,
                        matches,
                        match_lo: item.match_cur,
                        match_cur: item.match_cur,
                        match_hi: item.match_cur + seq.num_captures,
                        up: Some(item),
                        sp_open: sp.open,
                        top_elts: Tt(TokenTree::Sequence(sp, seq)),
                    })));
                }

                // We need to match a metavar (but the identifier is invalid)... this is an error
                TokenTree::MetaVarDecl(span, _, id) if id.name == kw::Invalid => {
                    if sess.missing_fragment_specifiers.borrow_mut().remove(&span) {
                        return Error(span, "missing fragment specifier".to_string());
                    }
                }

                // We need to match a metavar with a valid ident... call out to the black-box
                // parser by adding an item to `bb_items`.
                TokenTree::MetaVarDecl(_, _, id) => {
                    // Built-in nonterminals never start with these tokens,
                    // so we can eliminate them from consideration.
                    if may_begin_with(token, id.name) {
                        bb_items.push(item);
                    }
                }

                // We need to descend into a delimited submatcher or a doc comment. To do this, we
                // push the current matcher onto a stack and push a new item containing the
                // submatcher onto `cur_items`.
                //
                // At the beginning of the loop, if we reach the end of the delimited submatcher,
                // we pop the stack to backtrack out of the descent.
                seq @ TokenTree::Delimited(..) |
                seq @ TokenTree::Token(Token { kind: DocComment(..), .. }) => {
                    let lower_elts = mem::replace(&mut item.top_elts, Tt(seq));
                    let idx = item.idx;
                    item.stack.push(MatcherTtFrame {
                        elts: lower_elts,
                        idx,
                    });
                    item.idx = 0;
                    cur_items.push(item);
                }

                // We just matched a normal token. We can just advance the parser.
                TokenTree::Token(t) if token_name_eq(&t, token) => {
                    item.idx += 1;
                    next_items.push(item);
                }

                // There was another token that was not `token`... This means we can't add any
                // rules. NOTE that this is not necessarily an error unless _all_ items in
                // `cur_items` end up doing this. There may still be some other matchers that do
                // end up working out.
                TokenTree::Token(..) | TokenTree::MetaVar(..) => {}
            }
        }
    }

    // Yay a successful parse (so far)!
    Success(())
}

/// Use the given sequence of token trees (`ms`) as a matcher. Match the given token stream `tts`
/// against it and return the match.
///
/// # Parameters
///
/// - `sess`: The session into which errors are emitted
/// - `tts`: The tokenstream we are matching against the pattern `ms`
/// - `ms`: A sequence of token trees representing a pattern against which we are matching
/// - `directory`: Information about the file locations (needed for the black-box parser)
/// - `recurse_into_modules`: Whether or not to recurse into modules (needed for the black-box
///   parser)
pub fn parse(
    sess: &ParseSess,
    tts: TokenStream,
    ms: &[TokenTree],
    directory: Option<Directory<'_>>,
    recurse_into_modules: bool,
) -> NamedParseResult {
    // Create a parser that can be used for the "black box" parts.
    let mut parser = Parser::new(
        sess,
        tts,
        directory,
        recurse_into_modules,
        true,
        crate::MACRO_ARGUMENTS,
    );

    // A queue of possible matcher positions. We initialize it with the matcher position in which
    // the "dot" is before the first token of the first token tree in `ms`. `inner_parse_loop` then
    // processes all of these possible matcher positions and produces possible next positions into
    // `next_items`. After some post-processing, the contents of `next_items` replenish `cur_items`
    // and we start over again.
    //
    // This MatcherPos instance is allocated on the stack. All others -- and
    // there are frequently *no* others! -- are allocated on the heap.
    let mut initial = initial_matcher_pos(ms, parser.token.span);
    let mut cur_items = smallvec![MatcherPosHandle::Ref(&mut initial)];
    let mut next_items = Vec::new();

    loop {
        // Matcher positions black-box parsed by parser.rs (`parser`)
        let mut bb_items = SmallVec::new();

        // Matcher positions that would be valid if the macro invocation was over now
        let mut eof_items = SmallVec::new();
        assert!(next_items.is_empty());

        // Process `cur_items` until either we have finished the input or we need to get some
        // parsing from the black-box parser done. The result is that `next_items` will contain a
        // bunch of possible next matcher positions in `next_items`.
        match inner_parse_loop(
            sess,
            &mut cur_items,
            &mut next_items,
            &mut eof_items,
            &mut bb_items,
            &parser.token,
        ) {
            Success(_) => {}
            Failure(token, msg) => return Failure(token, msg),
            Error(sp, msg) => return Error(sp, msg),
        }

        // inner parse loop handled all cur_items, so it's empty
        assert!(cur_items.is_empty());

        // We need to do some post processing after the `inner_parser_loop`.
        //
        // Error messages here could be improved with links to original rules.

        // If we reached the EOF, check that there is EXACTLY ONE possible matcher. Otherwise,
        // either the parse is ambiguous (which should never happen) or there is a syntax error.
        if parser.token == token::Eof {
            if eof_items.len() == 1 {
                let matches = eof_items[0]
                    .matches
                    .iter_mut()
                    .map(|dv| Lrc::make_mut(dv).pop().unwrap());
                return nameize(sess, ms, matches);
            } else if eof_items.len() > 1 {
                return Error(
                    parser.token.span,
                    "ambiguity: multiple successful parses".to_string(),
                );
            } else {
                return Failure(
                    Token::new(token::Eof, if parser.token.span.is_dummy() {
                        parser.token.span
                    } else {
                        sess.source_map().next_point(parser.token.span)
                    }),
                    "missing tokens in macro arguments",
                );
            }
        }
        // Performance hack: eof_items may share matchers via Rc with other things that we want
        // to modify. Dropping eof_items now may drop these refcounts to 1, preventing an
        // unnecessary implicit clone later in Rc::make_mut.
        drop(eof_items);

        // Another possibility is that we need to call out to parse some rust nonterminal
        // (black-box) parser. However, if there is not EXACTLY ONE of these, something is wrong.
        if (!bb_items.is_empty() && !next_items.is_empty()) || bb_items.len() > 1 {
            let nts = bb_items
                .iter()
                .map(|item| match item.top_elts.get_tt(item.idx) {
                    TokenTree::MetaVarDecl(_, bind, name) => format!("{} ('{}')", name, bind),
                    _ => panic!(),
                })
                .collect::<Vec<String>>()
                .join(" or ");

            return Error(
                parser.token.span,
                format!(
                    "local ambiguity: multiple parsing options: {}",
                    match next_items.len() {
                        0 => format!("built-in NTs {}.", nts),
                        1 => format!("built-in NTs {} or 1 other option.", nts),
                        n => format!("built-in NTs {} or {} other options.", nts, n),
                    }
                ),
            );
        }
        // If there are no possible next positions AND we aren't waiting for the black-box parser,
        // then there is a syntax error.
        else if bb_items.is_empty() && next_items.is_empty() {
            return Failure(
<<<<<<< HEAD
                parser.span,
                parser.token.clone(),
=======
                parser.token.take(),
>>>>>>> 13184aec
                "no rules expected this token in macro call",
            );
        }
        // Dump all possible `next_items` into `cur_items` for the next iteration.
        else if !next_items.is_empty() {
            // Now process the next token
            cur_items.extend(next_items.drain(..));
            parser.bump();
        }
        // Finally, we have the case where we need to call the black-box parser to get some
        // nonterminal.
        else {
            assert_eq!(bb_items.len(), 1);

            let mut item = bb_items.pop().unwrap();
            if let TokenTree::MetaVarDecl(span, _, ident) = item.top_elts.get_tt(item.idx) {
                let match_cur = item.match_cur;
                item.push_match(
                    match_cur,
                    MatchedNonterminal(Lrc::new(parse_nt(&mut parser, span, ident.name))),
                );
                item.idx += 1;
                item.match_cur += 1;
            } else {
                unreachable!()
            }
            cur_items.push(item);
        }

        assert!(!cur_items.is_empty());
    }
}

/// The token is an identifier, but not `_`.
/// We prohibit passing `_` to macros expecting `ident` for now.
fn get_macro_name(token: &Token) -> Option<(Name, bool)> {
    match token.kind {
        token::Ident(name, is_raw) if name != kw::Underscore => Some((name, is_raw)),
        _ => None,
    }
}

/// Checks whether a non-terminal may begin with a particular token.
///
/// Returning `false` is a *stability guarantee* that such a matcher will *never* begin with that
/// token. Be conservative (return true) if not sure.
fn may_begin_with(token: &Token, name: Name) -> bool {
    /// Checks whether the non-terminal may contain a single (non-keyword) identifier.
    fn may_be_ident(nt: &token::Nonterminal) -> bool {
        match *nt {
            token::NtItem(_) | token::NtBlock(_) | token::NtVis(_) => false,
            _ => true,
        }
    }

    match name {
        sym::expr => token.can_begin_expr()
            // This exception is here for backwards compatibility.
            && !token.is_keyword(kw::Let),
        sym::ty => token.can_begin_type(),
        sym::ident => get_macro_name(token).is_some(),
        sym::literal => token.can_begin_literal_or_bool(),
        sym::vis => match token.kind {
            // The follow-set of :vis + "priv" keyword + interpolated
            token::Comma | token::Ident(..) | token::Interpolated(_) => true,
            _ => token.can_begin_type(),
        },
        sym::block => match token.kind {
            token::OpenDelim(token::Brace) => true,
            token::Interpolated(ref nt) => match **nt {
                token::NtItem(_)
                | token::NtPat(_)
                | token::NtTy(_)
                | token::NtIdent(..)
                | token::NtMeta(_)
                | token::NtPath(_)
                | token::NtVis(_) => false, // none of these may start with '{'.
                _ => true,
            },
            _ => false,
        },
        sym::path | sym::meta => match token.kind {
            token::ModSep | token::Ident(..) => true,
            token::Interpolated(ref nt) => match **nt {
                token::NtPath(_) | token::NtMeta(_) => true,
                _ => may_be_ident(&nt),
            },
            _ => false,
        },
        sym::pat => match token.kind {
            token::Ident(..) |               // box, ref, mut, and other identifiers (can stricten)
            token::OpenDelim(token::Paren) |    // tuple pattern
            token::OpenDelim(token::Bracket) |  // slice pattern
            token::BinOp(token::And) |          // reference
            token::BinOp(token::Minus) |        // negative literal
            token::AndAnd |                     // double reference
            token::Literal(..) |                // literal
            token::DotDot |                     // range pattern (future compat)
            token::DotDotDot |                  // range pattern (future compat)
            token::ModSep |                     // path
            token::Lt |                         // path (UFCS constant)
            token::BinOp(token::Shl) => true,   // path (double UFCS)
            token::Interpolated(ref nt) => may_be_ident(nt),
            _ => false,
        },
        sym::lifetime => match token.kind {
            token::Lifetime(_) => true,
            token::Interpolated(ref nt) => match **nt {
                token::NtLifetime(_) | token::NtTT(_) => true,
                _ => false,
            },
            _ => false,
        },
        _ => match token.kind {
            token::CloseDelim(_) => false,
            _ => true,
        },
    }
}

/// A call to the "black-box" parser to parse some Rust non-terminal.
///
/// # Parameters
///
/// - `p`: the "black-box" parser to use
/// - `sp`: the `Span` we want to parse
/// - `name`: the name of the metavar _matcher_ we want to match (e.g., `tt`, `ident`, `block`,
///   etc...)
///
/// # Returns
///
/// The parsed non-terminal.
fn parse_nt(p: &mut Parser<'_>, sp: Span, name: Symbol) -> Nonterminal {
    if name == sym::tt {
        return token::NtTT(p.parse_token_tree());
    }
    // check at the beginning and the parser checks after each bump
    p.process_potential_macro_variable();
    match name {
        sym::item => match panictry!(p.parse_item()) {
            Some(i) => token::NtItem(i),
            None => {
                p.fatal("expected an item keyword").emit();
                FatalError.raise();
            }
        },
        sym::block => token::NtBlock(panictry!(p.parse_block())),
        sym::stmt => match panictry!(p.parse_stmt()) {
            Some(s) => token::NtStmt(s),
            None => {
                p.fatal("expected a statement").emit();
                FatalError.raise();
            }
        },
        sym::pat => token::NtPat(panictry!(p.parse_pat(None))),
        sym::expr => token::NtExpr(panictry!(p.parse_expr())),
        sym::literal => token::NtLiteral(panictry!(p.parse_literal_maybe_minus())),
        sym::ty => token::NtTy(panictry!(p.parse_ty())),
        // this could be handled like a token, since it is one
        sym::ident => if let Some((name, is_raw)) = get_macro_name(&p.token) {
            let span = p.token.span;
            p.bump();
            token::NtIdent(Ident::new(name, span), is_raw)
        } else {
            let token_str = pprust::token_to_string(&p.token);
            p.fatal(&format!("expected ident, found {}", &token_str)).emit();
            FatalError.raise()
        }
        sym::path => token::NtPath(panictry!(p.parse_path(PathStyle::Type))),
        sym::meta => token::NtMeta(panictry!(p.parse_meta_item())),
        sym::vis => token::NtVis(panictry!(p.parse_visibility(true))),
        sym::lifetime => if p.check_lifetime() {
            token::NtLifetime(p.expect_lifetime().ident)
        } else {
            let token_str = pprust::token_to_string(&p.token);
            p.fatal(&format!("expected a lifetime, found `{}`", &token_str)).emit();
            FatalError.raise();
        }
        // this is not supposed to happen, since it has been checked
        // when compiling the macro.
        _ => p.span_bug(sp, "invalid fragment specifier"),
    }
}<|MERGE_RESOLUTION|>--- conflicted
+++ resolved
@@ -766,12 +766,7 @@
         // then there is a syntax error.
         else if bb_items.is_empty() && next_items.is_empty() {
             return Failure(
-<<<<<<< HEAD
-                parser.span,
-                parser.token.clone(),
-=======
                 parser.token.take(),
->>>>>>> 13184aec
                 "no rules expected this token in macro call",
             );
         }
