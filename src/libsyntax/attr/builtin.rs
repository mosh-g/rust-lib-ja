--- conflicted
+++ resolved
@@ -1,12 +1,8 @@
 //! Parsing and validation of builtin attributes
 
-<<<<<<< HEAD
-use crate::ast::{self, Attribute, MetaItem, NestedMetaItemKind};
-=======
 use crate::ast::{self, Attribute, MetaItem, NestedMetaItem};
 use crate::early_buffered_lints::BufferedEarlyLintId;
 use crate::ext::base::ExtCtxt;
->>>>>>> 13184aec
 use crate::feature_gate::{Features, GatedCfg};
 use crate::parse::ParseSess;
 
@@ -247,11 +243,7 @@
             let meta = meta.as_ref().unwrap();
             let get = |meta: &MetaItem, item: &mut Option<Symbol>| {
                 if item.is_some() {
-<<<<<<< HEAD
-                    handle_errors(sess, meta.span, AttrError::MultipleItem(meta.ident.to_string()));
-=======
                     handle_errors(sess, meta.span, AttrError::MultipleItem(meta.path.to_string()));
->>>>>>> 13184aec
                     return false
                 }
                 if let Some(v) = meta.value_str() {
@@ -270,27 +262,16 @@
                     )+
                     for meta in metas {
                         if let Some(mi) = meta.meta_item() {
-<<<<<<< HEAD
-                            match mi.ident_str() {
-                                $(
-                                    Some(stringify!($name))
-                                        => if !get(mi, &mut $name) { continue 'outer },
-=======
                             match mi.name_or_empty() {
                                 $(
                                     sym::$name => if !get(mi, &mut $name) { continue 'outer },
->>>>>>> 13184aec
                                 )+
                                 _ => {
                                     let expected = &[ $( stringify!($name) ),+ ];
                                     handle_errors(
                                         sess,
                                         mi.span,
-<<<<<<< HEAD
-                                        AttrError::UnknownMetaItem(mi.ident.to_string(), expected),
-=======
                                         AttrError::UnknownMetaItem(mi.path.to_string(), expected),
->>>>>>> 13184aec
                                     );
                                     continue 'outer
                                 }
@@ -310,13 +291,8 @@
                 }
             }
 
-<<<<<<< HEAD
-            match meta.ident_str().expect("not a stability level") {
-                "rustc_deprecated" => {
-=======
             match meta.name_or_empty() {
                 sym::rustc_deprecated => {
->>>>>>> 13184aec
                     if rustc_depr.is_some() {
                         span_err!(diagnostic, item_sp, E0540,
                                   "multiple rustc_deprecated attributes");
@@ -370,12 +346,6 @@
                     let mut is_soft = false;
                     for meta in metas {
                         if let Some(mi) = meta.meta_item() {
-<<<<<<< HEAD
-                            match mi.ident_str() {
-                                Some("feature") => if !get(mi, &mut feature) { continue 'outer },
-                                Some("reason") => if !get(mi, &mut reason) { continue 'outer },
-                                Some("issue") => if !get(mi, &mut issue) { continue 'outer },
-=======
                             match mi.name_or_empty() {
                                 sym::feature => if !get(mi, &mut feature) { continue 'outer },
                                 sym::reason => if !get(mi, &mut reason) { continue 'outer },
@@ -387,19 +357,13 @@
                                     }
                                     is_soft = true;
                                 }
->>>>>>> 13184aec
                                 _ => {
                                     handle_errors(
                                         sess,
                                         meta.span(),
                                         AttrError::UnknownMetaItem(
-<<<<<<< HEAD
-                                            mi.ident.to_string(),
-                                            &["feature", "reason", "issue"]
-=======
                                             mi.path.to_string(),
                                             &["feature", "reason", "issue", "soft"]
->>>>>>> 13184aec
                                         ),
                                     );
                                     continue 'outer
@@ -460,31 +424,17 @@
                     let mut feature = None;
                     let mut since = None;
                     for meta in metas {
-<<<<<<< HEAD
-                        match &meta.node {
-                            NestedMetaItemKind::MetaItem(mi) => {
-                                match mi.ident_str() {
-                                    Some("feature") =>
-                                        if !get(mi, &mut feature) { continue 'outer },
-                                    Some("since") =>
-                                        if !get(mi, &mut since) { continue 'outer },
-=======
                         match meta {
                             NestedMetaItem::MetaItem(mi) => {
                                 match mi.name_or_empty() {
                                     sym::feature => if !get(mi, &mut feature) { continue 'outer },
                                     sym::since => if !get(mi, &mut since) { continue 'outer },
->>>>>>> 13184aec
                                     _ => {
                                         handle_errors(
                                             sess,
                                             meta.span(),
                                             AttrError::UnknownMetaItem(
-<<<<<<< HEAD
-                                                mi.ident.to_string(), &["since", "note"],
-=======
                                                 mi.path.to_string(), &["since", "note"],
->>>>>>> 13184aec
                                             ),
                                         );
                                         continue 'outer
@@ -631,16 +581,6 @@
 
             // The unwraps below may look dangerous, but we've already asserted
             // that they won't fail with the loop above.
-<<<<<<< HEAD
-            match cfg.ident_str() {
-                Some("any") => mis.iter().any(|mi| {
-                    eval_condition(mi.meta_item().unwrap(), sess, eval)
-                }),
-                Some("all") => mis.iter().all(|mi| {
-                    eval_condition(mi.meta_item().unwrap(), sess, eval)
-                }),
-                Some("not") => {
-=======
             match cfg.name_or_empty() {
                 sym::any => mis.iter().any(|mi| {
                     eval_condition(mi.meta_item().unwrap(), sess, eval)
@@ -649,7 +589,6 @@
                     eval_condition(mi.meta_item().unwrap(), sess, eval)
                 }),
                 sym::not => {
->>>>>>> 13184aec
                     if mis.len() != 1 {
                         span_err!(sess.span_diagnostic, cfg.span, E0536, "expected 1 cfg-pattern");
                         return false;
@@ -659,11 +598,7 @@
                 },
                 _ => {
                     span_err!(sess.span_diagnostic, cfg.span, E0537,
-<<<<<<< HEAD
-                              "invalid predicate `{}`", cfg.ident);
-=======
                               "invalid predicate `{}`", cfg.path);
->>>>>>> 13184aec
                     false
                 }
             }
@@ -718,11 +653,7 @@
                 let get = |meta: &MetaItem, item: &mut Option<Symbol>| {
                     if item.is_some() {
                         handle_errors(
-<<<<<<< HEAD
-                            sess, meta.span, AttrError::MultipleItem(meta.ident.to_string())
-=======
                             sess, meta.span, AttrError::MultipleItem(meta.path.to_string())
->>>>>>> 13184aec
                         );
                         return false
                     }
@@ -751,28 +682,16 @@
                 let mut since = None;
                 let mut note = None;
                 for meta in list {
-<<<<<<< HEAD
-                    match &meta.node {
-                        NestedMetaItemKind::MetaItem(mi) => {
-                            match mi.ident_str() {
-                                Some("since") => if !get(mi, &mut since) { continue 'outer },
-                                Some("note") => if !get(mi, &mut note) { continue 'outer },
-=======
                     match meta {
                         NestedMetaItem::MetaItem(mi) => {
                             match mi.name_or_empty() {
                                 sym::since => if !get(mi, &mut since) { continue 'outer },
                                 sym::note => if !get(mi, &mut note) { continue 'outer },
->>>>>>> 13184aec
                                 _ => {
                                     handle_errors(
                                         sess,
                                         meta.span(),
-<<<<<<< HEAD
-                                        AttrError::UnknownMetaItem(mi.ident.to_string(),
-=======
                                         AttrError::UnknownMetaItem(mi.path.to_string(),
->>>>>>> 13184aec
                                                                    &["since", "note"]),
                                     );
                                     continue 'outer
@@ -859,21 +778,12 @@
 
                 let mut recognised = false;
                 if item.is_word() {
-<<<<<<< HEAD
-                    let hint = match item.ident_str() {
-                        Some("C") => Some(ReprC),
-                        Some("packed") => Some(ReprPacked(1)),
-                        Some("simd") => Some(ReprSimd),
-                        Some("transparent") => Some(ReprTransparent),
-                        name => name.and_then(|name| int_type_of_word(name)).map(ReprInt),
-=======
                     let hint = match item.name_or_empty() {
                         sym::C => Some(ReprC),
                         sym::packed => Some(ReprPacked(1)),
                         sym::simd => Some(ReprSimd),
                         sym::transparent => Some(ReprTransparent),
                         name => int_type_of_word(name).map(ReprInt),
->>>>>>> 13184aec
                     };
 
                     if let Some(h) = hint {
@@ -919,11 +829,7 @@
                     }
                 } else {
                     if let Some(meta_item) = item.meta_item() {
-<<<<<<< HEAD
-                        if meta_item.check_name("align") {
-=======
                         if meta_item.check_name(sym::align) {
->>>>>>> 13184aec
                             if let MetaItemKind::NameValue(ref value) = meta_item.node {
                                 recognised = true;
                                 let mut err = struct_span_err!(diagnostic, item.span(), E0693,
