--- conflicted
+++ resolved
@@ -55,10 +55,6 @@
 
 use std::any::AnyRefExt;
 use std::cmp::Ordering::Equal;
-<<<<<<< HEAD
-use std::comm::channel;
-=======
->>>>>>> 2fcdd593
 use std::io;
 use std::iter::repeat;
 use std::os;
