set -ex

export ANDROID_HOME=/android/sdk
PATH=$PATH:"${ANDROID_HOME}/tools/bin"
LOCKFILE="${ANDROID_HOME}/android-sdk.lock"

<<<<<<< HEAD
download_sdk() {
    mkdir -p /android
    curl -fo sdk.zip "https://dl.google.com/android/repository/sdk-tools-linux-$1.zip"
    unzip -q sdk.zip -d "$ANDROID_HOME"
    rm -f sdk.zip
}

download_sysimage() {
    abi=$1
    api=$2

    # See https://developer.android.com/studio/command-line/sdkmanager.html for
    # usage of `sdkmanager`.
    #
    # The output from sdkmanager is so noisy that it will occupy all of the 4 MB
    # log extremely quickly. Thus we must silence all output.
    yes | sdkmanager --licenses > /dev/null
    yes | sdkmanager platform-tools \
        "platforms;android-$api" \
        "system-images;android-$api;default;$abi" > /dev/null
}

download_emulator() {
    # Download a pinned version of the emulator since upgrades can cause issues
    curl -fo emulator.zip "https://dl.google.com/android/repository/emulator-linux-$1.zip"
    rm -rf "${ANDROID_HOME}/emulator"
    unzip -q emulator.zip -d "${ANDROID_HOME}"
    rm -f emulator.zip
}

create_avd() {
    abi=$1
    api=$2

    # See https://developer.android.com/studio/command-line/avdmanager.html for
    # usage of `avdmanager`.
    echo no | avdmanager create avd \
        -n "$abi-$api" \
        -k "system-images;android-$api;default;$abi"
}

download_and_create_avd() {
    download_sdk $1
    download_sysimage $2 $3
    create_avd $2 $3
    download_emulator $4
}

# Usage:
#
#       download_and_create_avd 4333796 armeabi-v7a 18 5264690
#
# 4333796 =>
#   SDK tool version.
#   Copy from https://developer.android.com/studio/index.html#command-tools
# armeabi-v7a =>
#   System image ABI
# 18 =>
#   Android API Level (18 = Android 4.3 = Jelly Bean MR2)
# 5264690 =>
#   Android Emulator version.
#   Copy from the "build_id" in the `/android/sdk/emulator/emulator -version` output
=======
# To add a new packages to the SDK or to update an existing one you need to
# run the command:
#
#    android-sdk-manager.py add-to-lockfile $LOCKFILE <package-name>
#
# Then, after every lockfile update the mirror has to be synchronized as well:
#
#    android-sdk-manager.py update-mirror $LOCKFILE
#
/scripts/android-sdk-manager.py install "${LOCKFILE}" "${ANDROID_HOME}"

details=$(cat "${LOCKFILE}" \
    | grep system-images \
    | sed 's/^system-images;android-\([0-9]\+\);default;\([a-z0-9-]\+\) /\1 \2 /g')
api="$(echo "${details}" | awk '{print($1)}')"
abi="$(echo "${details}" | awk '{print($2)}')"

# See https://developer.android.com/studio/command-line/avdmanager.html for
# usage of `avdmanager`.
echo no | avdmanager create avd \
    -n "$abi-$api" \
    -k "system-images;android-$api;default;$abi"
>>>>>>> 13184aec
<|MERGE_RESOLUTION|>--- conflicted
+++ resolved
@@ -4,70 +4,6 @@
 PATH=$PATH:"${ANDROID_HOME}/tools/bin"
 LOCKFILE="${ANDROID_HOME}/android-sdk.lock"
 
-<<<<<<< HEAD
-download_sdk() {
-    mkdir -p /android
-    curl -fo sdk.zip "https://dl.google.com/android/repository/sdk-tools-linux-$1.zip"
-    unzip -q sdk.zip -d "$ANDROID_HOME"
-    rm -f sdk.zip
-}
-
-download_sysimage() {
-    abi=$1
-    api=$2
-
-    # See https://developer.android.com/studio/command-line/sdkmanager.html for
-    # usage of `sdkmanager`.
-    #
-    # The output from sdkmanager is so noisy that it will occupy all of the 4 MB
-    # log extremely quickly. Thus we must silence all output.
-    yes | sdkmanager --licenses > /dev/null
-    yes | sdkmanager platform-tools \
-        "platforms;android-$api" \
-        "system-images;android-$api;default;$abi" > /dev/null
-}
-
-download_emulator() {
-    # Download a pinned version of the emulator since upgrades can cause issues
-    curl -fo emulator.zip "https://dl.google.com/android/repository/emulator-linux-$1.zip"
-    rm -rf "${ANDROID_HOME}/emulator"
-    unzip -q emulator.zip -d "${ANDROID_HOME}"
-    rm -f emulator.zip
-}
-
-create_avd() {
-    abi=$1
-    api=$2
-
-    # See https://developer.android.com/studio/command-line/avdmanager.html for
-    # usage of `avdmanager`.
-    echo no | avdmanager create avd \
-        -n "$abi-$api" \
-        -k "system-images;android-$api;default;$abi"
-}
-
-download_and_create_avd() {
-    download_sdk $1
-    download_sysimage $2 $3
-    create_avd $2 $3
-    download_emulator $4
-}
-
-# Usage:
-#
-#       download_and_create_avd 4333796 armeabi-v7a 18 5264690
-#
-# 4333796 =>
-#   SDK tool version.
-#   Copy from https://developer.android.com/studio/index.html#command-tools
-# armeabi-v7a =>
-#   System image ABI
-# 18 =>
-#   Android API Level (18 = Android 4.3 = Jelly Bean MR2)
-# 5264690 =>
-#   Android Emulator version.
-#   Copy from the "build_id" in the `/android/sdk/emulator/emulator -version` output
-=======
 # To add a new packages to the SDK or to update an existing one you need to
 # run the command:
 #
@@ -89,5 +25,4 @@
 # usage of `avdmanager`.
 echo no | avdmanager create avd \
     -n "$abi-$api" \
-    -k "system-images;android-$api;default;$abi"
->>>>>>> 13184aec
+    -k "system-images;android-$api;default;$abi"