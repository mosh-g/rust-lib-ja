--- conflicted
+++ resolved
@@ -555,15 +555,9 @@
     // Crawl the crate attributes looking for attributes which control how we're
     // going to emit HTML
     if let Some(attrs) = krate.module.as_ref().map(|m| &m.attrs) {
-<<<<<<< HEAD
-        for attr in attrs.lists("doc") {
-            match (attr.ident_str(), attr.value_str()) {
-                (Some("html_favicon_url"), Some(s)) => {
-=======
         for attr in attrs.lists(sym::doc) {
             match (attr.name_or_empty(), attr.value_str()) {
                 (sym::html_favicon_url, Some(s)) => {
->>>>>>> 13184aec
                     scx.layout.favicon = s.to_string();
                 }
                 (sym::html_logo_url, Some(s)) => {
@@ -3529,11 +3523,7 @@
 }
 
 fn render_attribute(attr: &ast::MetaItem) -> Option<String> {
-<<<<<<< HEAD
-    let path = attr.ident.to_string();
-=======
     let path = attr.path.to_string();
->>>>>>> 13184aec
 
     if attr.is_word() {
         Some(path)
@@ -3576,11 +3566,7 @@
     let mut attrs = String::new();
 
     for attr in &it.attrs.other_attrs {
-<<<<<<< HEAD
-        if !attr.ident_str().map_or(false, |name| ATTRIBUTE_WHITELIST.contains(&name)) {
-=======
         if !ATTRIBUTE_WHITELIST.contains(&attr.name_or_empty()) {
->>>>>>> 13184aec
             continue;
         }
         if let Some(s) = render_attribute(&attr.meta().unwrap()) {
