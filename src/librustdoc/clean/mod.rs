--- conflicted
+++ resolved
@@ -496,11 +496,7 @@
 
     pub fn is_non_exhaustive(&self) -> bool {
         self.attrs.other_attrs.iter()
-<<<<<<< HEAD
-            .any(|a| a.check_name("non_exhaustive"))
-=======
             .any(|a| a.check_name(sym::non_exhaustive))
->>>>>>> 13184aec
     }
 
     /// Returns a documentation-level item type from the item.
@@ -4005,13 +4001,8 @@
     fn clean(&self, cx: &DocContext<'_>) -> Vec<Item> {
 
         let please_inline = self.vis.node.is_pub() && self.attrs.iter().any(|a| {
-<<<<<<< HEAD
-            a.check_name("doc") && match a.meta_item_list() {
-                Some(l) => attr::list_contains_name(&l, "inline"),
-=======
             a.check_name(sym::doc) && match a.meta_item_list() {
                 Some(l) => attr::list_contains_name(&l, sym::inline),
->>>>>>> 13184aec
                 None => false,
             }
         });
@@ -4056,15 +4047,9 @@
         // #[doc(no_inline)] attribute is present.
         // Don't inline doc(hidden) imports so they can be stripped at a later stage.
         let mut denied = !self.vis.node.is_pub() || self.attrs.iter().any(|a| {
-<<<<<<< HEAD
-            a.check_name("doc") && match a.meta_item_list() {
-                Some(l) => attr::list_contains_name(&l, "no_inline") ||
-                           attr::list_contains_name(&l, "hidden"),
-=======
             a.check_name(sym::doc) && match a.meta_item_list() {
                 Some(l) => attr::list_contains_name(&l, sym::no_inline) ||
                            attr::list_contains_name(&l, sym::hidden),
->>>>>>> 13184aec
                 None => false,
             }
         });
