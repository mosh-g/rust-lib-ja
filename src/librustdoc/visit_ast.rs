--- conflicted
+++ resolved
@@ -164,11 +164,7 @@
         match macro_kind {
             Some(kind) => {
                 let name = if kind == MacroKind::Derive {
-<<<<<<< HEAD
-                    item.attrs.lists("proc_macro_derive")
-=======
                     item.attrs.lists(sym::proc_macro_derive)
->>>>>>> 13184aec
                               .filter_map(|mi| mi.ident())
                               .next()
                               .expect("proc-macro derives require a name")
