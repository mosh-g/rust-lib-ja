use crate::cstore::{self, LoadedMacro};
use crate::encoder;
use crate::link_args;
use crate::native_libs;
use crate::foreign_modules;
use crate::schema;

use rustc::ty::query::QueryConfig;
use rustc::middle::cstore::{CrateStore, DepKind,
                            EncodedMetadata, NativeLibraryKind};
use rustc::middle::exported_symbols::ExportedSymbol;
use rustc::middle::stability::DeprecationEntry;
use rustc::hir::def;
use rustc::hir;
use rustc::session::{CrateDisambiguator, Session};
use rustc::ty::{self, TyCtxt};
use rustc::ty::query::Providers;
use rustc::hir::def_id::{CrateNum, DefId, LOCAL_CRATE, CRATE_DEF_INDEX};
use rustc::hir::map::{DefKey, DefPath, DefPathHash};
use rustc::hir::map::definitions::DefPathTable;
use rustc::util::nodemap::DefIdMap;
use rustc_data_structures::svh::Svh;

use smallvec::SmallVec;
use std::any::Any;
use rustc_data_structures::sync::Lrc;
use std::sync::Arc;

use syntax::ast;
use syntax::attr;
use syntax::source_map;
use syntax::edition::Edition;
use syntax::parse::source_file_to_stream;
use syntax::parse::parser::emit_unclosed_delims;
use syntax::symbol::Symbol;
use syntax_pos::{Span, FileName};
use rustc_data_structures::bit_set::BitSet;

macro_rules! provide {
    (<$lt:tt> $tcx:ident, $def_id:ident, $other:ident, $cdata:ident,
      $($name:ident => $compute:block)*) => {
        pub fn provide_extern<$lt>(providers: &mut Providers<$lt>) {
            // HACK(eddyb) `$lt: $lt` forces `$lt` to be early-bound, which
            // allows the associated type in the return type to be normalized.
            $(fn $name<$lt: $lt, T: IntoArgs>(
                $tcx: TyCtxt<$lt>,
                def_id_arg: T,
            ) -> <ty::queries::$name<$lt> as QueryConfig<$lt>>::Value {
                #[allow(unused_variables)]
                let ($def_id, $other) = def_id_arg.into_args();
                assert!(!$def_id.is_local());

                let def_path_hash = $tcx.def_path_hash(DefId {
                    krate: $def_id.krate,
                    index: CRATE_DEF_INDEX
                });
                let dep_node = def_path_hash
                    .to_dep_node(rustc::dep_graph::DepKind::CrateMetadata);
                // The DepNodeIndex of the DepNode::CrateMetadata should be
                // cached somewhere, so that we can use read_index().
                $tcx.dep_graph.read(dep_node);

                let $cdata = $tcx.crate_data_as_rc_any($def_id.krate);
                let $cdata = $cdata.downcast_ref::<cstore::CrateMetadata>()
                    .expect("CrateStore created data is not a CrateMetadata");
                $compute
            })*

            *providers = Providers {
                $($name,)*
                ..*providers
            };
        }
    }
}

// small trait to work around different signature queries all being defined via
// the macro above.
trait IntoArgs {
    fn into_args(self) -> (DefId, DefId);
}

impl IntoArgs for DefId {
    fn into_args(self) -> (DefId, DefId) { (self, self) }
}

impl IntoArgs for CrateNum {
    fn into_args(self) -> (DefId, DefId) { (self.as_def_id(), self.as_def_id()) }
}

impl IntoArgs for (CrateNum, DefId) {
    fn into_args(self) -> (DefId, DefId) { (self.0.as_def_id(), self.1) }
}

provide! { <'tcx> tcx, def_id, other, cdata,
    type_of => { cdata.get_type(def_id.index, tcx) }
    generics_of => {
        tcx.arena.alloc(cdata.get_generics(def_id.index, tcx.sess))
    }
    predicates_of => { tcx.arena.alloc(cdata.get_predicates(def_id.index, tcx)) }
    predicates_defined_on => {
        tcx.arena.alloc(cdata.get_predicates_defined_on(def_id.index, tcx))
    }
    super_predicates_of => { tcx.arena.alloc(cdata.get_super_predicates(def_id.index, tcx)) }
    trait_def => {
        tcx.arena.alloc(cdata.get_trait_def(def_id.index, tcx.sess))
    }
    adt_def => { cdata.get_adt_def(def_id.index, tcx) }
    adt_destructor => {
        let _ = cdata;
        tcx.calculate_dtor(def_id, &mut |_,_| Ok(()))
    }
    variances_of => { tcx.arena.alloc_from_iter(cdata.get_item_variances(def_id.index)) }
    associated_item_def_ids => {
        let mut result = SmallVec::<[_; 8]>::new();
        cdata.each_child_of_item(def_id.index,
          |child| result.push(child.res.def_id()), tcx.sess);
        tcx.arena.alloc_slice(&result)
    }
    associated_item => { cdata.get_associated_item(def_id.index) }
    impl_trait_ref => { cdata.get_impl_trait(def_id.index, tcx) }
    impl_polarity => { cdata.get_impl_polarity(def_id.index) }
    coerce_unsized_info => {
        cdata.get_coerce_unsized_info(def_id.index).unwrap_or_else(|| {
            bug!("coerce_unsized_info: `{:?}` is missing its info", def_id);
        })
    }
    optimized_mir => { tcx.arena.alloc(cdata.get_optimized_mir(tcx, def_id.index)) }
    promoted_mir => { tcx.arena.alloc(cdata.get_promoted_mir(tcx, def_id.index)) }
    mir_const_qualif => {
        (cdata.mir_const_qualif(def_id.index), tcx.arena.alloc(BitSet::new_empty(0)))
    }
    fn_sig => { cdata.fn_sig(def_id.index, tcx) }
    inherent_impls => { cdata.get_inherent_implementations_for_type(tcx, def_id.index) }
    is_const_fn_raw => { cdata.is_const_fn_raw(def_id.index) }
    asyncness => { cdata.asyncness(def_id.index) }
    is_foreign_item => { cdata.is_foreign_item(def_id.index) }
    static_mutability => { cdata.static_mutability(def_id.index) }
    def_kind => { cdata.def_kind(def_id.index) }
    def_span => { cdata.get_span(def_id.index, &tcx.sess) }
    lookup_stability => {
        cdata.get_stability(def_id.index).map(|s| tcx.intern_stability(s))
    }
    lookup_deprecation_entry => {
        cdata.get_deprecation(def_id.index).map(DeprecationEntry::external)
    }
    item_attrs => { cdata.get_item_attrs(def_id.index, tcx.sess) }
    // FIXME(#38501) We've skipped a `read` on the `HirBody` of
    // a `fn` when encoding, so the dep-tracking wouldn't work.
    // This is only used by rustdoc anyway, which shouldn't have
    // incremental recompilation ever enabled.
    fn_arg_names => { cdata.get_fn_param_names(def_id.index) }
    rendered_const => { cdata.get_rendered_const(def_id.index) }
    impl_parent => { cdata.get_parent_impl(def_id.index) }
    trait_of_item => { cdata.get_trait_of_item(def_id.index) }
    const_is_rvalue_promotable_to_static => {
        cdata.const_is_rvalue_promotable_to_static(def_id.index)
    }
    is_mir_available => { cdata.is_item_mir_available(def_id.index) }

    dylib_dependency_formats => { cdata.get_dylib_dependency_formats(tcx) }
    is_panic_runtime => { cdata.root.panic_runtime }
    is_compiler_builtins => { cdata.root.compiler_builtins }
    has_global_allocator => { cdata.root.has_global_allocator }
    has_panic_handler => { cdata.root.has_panic_handler }
    is_sanitizer_runtime => { cdata.root.sanitizer_runtime }
    is_profiler_runtime => { cdata.root.profiler_runtime }
    panic_strategy => { cdata.root.panic_strategy }
    extern_crate => {
        let r = *cdata.extern_crate.lock();
        r.map(|c| &*tcx.arena.alloc(c))
    }
    is_no_builtins => { cdata.root.no_builtins }
    symbol_mangling_version => { cdata.root.symbol_mangling_version }
    impl_defaultness => { cdata.get_impl_defaultness(def_id.index) }
    reachable_non_generics => {
        let reachable_non_generics = tcx
            .exported_symbols(cdata.cnum)
            .iter()
            .filter_map(|&(exported_symbol, export_level)| {
                if let ExportedSymbol::NonGeneric(def_id) = exported_symbol {
                    return Some((def_id, export_level))
                } else {
                    None
                }
            })
            .collect();

        tcx.arena.alloc(reachable_non_generics)
    }
    native_libraries => { Lrc::new(cdata.get_native_libraries(tcx.sess)) }
    foreign_modules => { cdata.get_foreign_modules(tcx) }
    plugin_registrar_fn => {
        cdata.root.plugin_registrar_fn.map(|index| {
            DefId { krate: def_id.krate, index }
        })
    }
    proc_macro_decls_static => {
        cdata.root.proc_macro_decls_static.map(|index| {
            DefId { krate: def_id.krate, index }
        })
    }
    crate_disambiguator => { cdata.root.disambiguator }
    crate_hash => { cdata.root.hash }
    original_crate_name => { cdata.root.name }

    extra_filename => { cdata.root.extra_filename.clone() }

    implementations_of_trait => {
        cdata.get_implementations_for_trait(tcx, Some(other))
    }

    all_trait_implementations => {
        cdata.get_implementations_for_trait(tcx, None)
    }

    visibility => { cdata.get_visibility(def_id.index) }
    dep_kind => {
        let r = *cdata.dep_kind.lock();
        r
    }
    crate_name => { cdata.name }
    item_children => {
        let mut result = SmallVec::<[_; 8]>::new();
        cdata.each_child_of_item(def_id.index, |child| result.push(child), tcx.sess);
        tcx.arena.alloc_slice(&result)
    }
    defined_lib_features => { cdata.get_lib_features(tcx) }
    defined_lang_items => { cdata.get_lang_items(tcx) }
    diagnostic_items => { cdata.get_diagnostic_items(tcx) }
    missing_lang_items => { cdata.get_missing_lang_items(tcx) }

    missing_extern_crate_item => {
        let r = match *cdata.extern_crate.borrow() {
            Some(extern_crate) if !extern_crate.direct => true,
            _ => false,
        };
        r
    }

    used_crate_source => { Lrc::new(cdata.source.clone()) }

    exported_symbols => { Arc::new(cdata.exported_symbols(tcx)) }
}

pub fn provide(providers: &mut Providers<'_>) {
    // FIXME(#44234) - almost all of these queries have no sub-queries and
    // therefore no actual inputs, they're just reading tables calculated in
    // resolve! Does this work? Unsure! That's what the issue is about
    *providers = Providers {
        is_dllimport_foreign_item: |tcx, id| {
            tcx.native_library_kind(id) == Some(NativeLibraryKind::NativeUnknown)
        },
        is_statically_included_foreign_item: |tcx, id| {
            match tcx.native_library_kind(id) {
                Some(NativeLibraryKind::NativeStatic) |
                Some(NativeLibraryKind::NativeStaticNobundle) => true,
                _ => false,
            }
        },
        native_library_kind: |tcx, id| {
            tcx.native_libraries(id.krate)
                .iter()
                .filter(|lib| native_libs::relevant_lib(&tcx.sess, lib))
                .find(|lib| {
                    let fm_id = match lib.foreign_module {
                        Some(id) => id,
                        None => return false,
                    };
                    tcx.foreign_modules(id.krate)
                        .iter()
                        .find(|m| m.def_id == fm_id)
                        .expect("failed to find foreign module")
                        .foreign_items
                        .contains(&id)
                })
                .map(|l| l.kind)
        },
        native_libraries: |tcx, cnum| {
            assert_eq!(cnum, LOCAL_CRATE);
            Lrc::new(native_libs::collect(tcx))
        },
        foreign_modules: |tcx, cnum| {
            assert_eq!(cnum, LOCAL_CRATE);
            &tcx.arena.alloc(foreign_modules::collect(tcx))[..]
        },
        link_args: |tcx, cnum| {
            assert_eq!(cnum, LOCAL_CRATE);
            Lrc::new(link_args::collect(tcx))
        },

        // Returns a map from a sufficiently visible external item (i.e., an
        // external item that is visible from at least one local module) to a
        // sufficiently visible parent (considering modules that re-export the
        // external item to be parents).
        visible_parent_map: |tcx, cnum| {
            use std::collections::vec_deque::VecDeque;
            use std::collections::hash_map::Entry;

            assert_eq!(cnum, LOCAL_CRATE);
            let mut visible_parent_map: DefIdMap<DefId> = Default::default();

            // Issue 46112: We want the map to prefer the shortest
            // paths when reporting the path to an item. Therefore we
            // build up the map via a breadth-first search (BFS),
            // which naturally yields minimal-length paths.
            //
            // Note that it needs to be a BFS over the whole forest of
            // crates, not just each individual crate; otherwise you
            // only get paths that are locally minimal with respect to
            // whatever crate we happened to encounter first in this
            // traversal, but not globally minimal across all crates.
            let bfs_queue = &mut VecDeque::new();

            // Preferring shortest paths alone does not guarantee a
            // deterministic result; so sort by crate num to avoid
            // hashtable iteration non-determinism. This only makes
            // things as deterministic as crate-nums assignment is,
            // which is to say, its not deterministic in general. But
            // we believe that libstd is consistently assigned crate
            // num 1, so it should be enough to resolve #46112.
            let mut crates: Vec<CrateNum> = (*tcx.crates()).to_owned();
            crates.sort();

            for &cnum in crates.iter() {
                // Ignore crates without a corresponding local `extern crate` item.
                if tcx.missing_extern_crate_item(cnum) {
                    continue
                }

                bfs_queue.push_back(DefId {
                    krate: cnum,
                    index: CRATE_DEF_INDEX
                });
            }

            // (restrict scope of mutable-borrow of `visible_parent_map`)
            {
                let visible_parent_map = &mut visible_parent_map;
                let mut add_child = |bfs_queue: &mut VecDeque<_>,
                                     child: &def::Export<hir::HirId>,
                                     parent: DefId| {
                    if child.vis != ty::Visibility::Public {
                        return;
                    }

                    if let Some(child) = child.res.opt_def_id() {
                        match visible_parent_map.entry(child) {
                            Entry::Occupied(mut entry) => {
                                // If `child` is defined in crate `cnum`, ensure
                                // that it is mapped to a parent in `cnum`.
                                if child.krate == cnum && entry.get().krate != cnum {
                                    entry.insert(parent);
                                }
                            }
                            Entry::Vacant(entry) => {
                                entry.insert(parent);
                                bfs_queue.push_back(child);
                            }
                        }
                    }
                };

                while let Some(def) = bfs_queue.pop_front() {
                    for child in tcx.item_children(def).iter() {
                        add_child(bfs_queue, child, def);
                    }
                }
            }

            tcx.arena.alloc(visible_parent_map)
        },

        ..*providers
    };
}

impl cstore::CStore {
    pub fn export_macros_untracked(&self, cnum: CrateNum) {
        let data = self.get_crate_data(cnum);
        let mut dep_kind = data.dep_kind.lock();
        if *dep_kind == DepKind::UnexportedMacrosOnly {
            *dep_kind = DepKind::MacrosOnly;
        }
    }

    pub fn dep_kind_untracked(&self, cnum: CrateNum) -> DepKind {
        let data = self.get_crate_data(cnum);
        let r = *data.dep_kind.lock();
        r
    }

    pub fn crate_edition_untracked(&self, cnum: CrateNum) -> Edition {
        self.get_crate_data(cnum).root.edition
    }

    pub fn struct_field_names_untracked(&self, def: DefId) -> Vec<ast::Name> {
        self.get_crate_data(def.krate).get_struct_field_names(def.index)
    }

    pub fn ctor_kind_untracked(&self, def: DefId) -> def::CtorKind {
        self.get_crate_data(def.krate).get_ctor_kind(def.index)
    }

    pub fn item_attrs_untracked(&self, def: DefId, sess: &Session) -> Lrc<[ast::Attribute]> {
        self.get_crate_data(def.krate).get_item_attrs(def.index, sess)
    }

    pub fn item_children_untracked(
        &self,
        def_id: DefId,
        sess: &Session
    ) -> Vec<def::Export<hir::HirId>> {
        let mut result = vec![];
        self.get_crate_data(def_id.krate)
            .each_child_of_item(def_id.index, |child| result.push(child), sess);
        result
    }

    pub fn load_macro_untracked(&self, id: DefId, sess: &Session) -> LoadedMacro {
        let data = self.get_crate_data(id.krate);
        if data.is_proc_macro_crate() {
            return LoadedMacro::ProcMacro(data.load_proc_macro(id.index, sess));
        }

        let def = data.get_macro(id.index);
        let macro_full_name = data.def_path(id.index)
            .to_string_friendly(|_| data.imported_name);
        let source_name = FileName::Macros(macro_full_name);

        let source_file = sess.parse_sess.source_map().new_source_file(source_name, def.body);
<<<<<<< HEAD
        let local_span = Span::new(source_file.start_pos, source_file.end_pos, NO_EXPANSION);
=======
        let local_span = Span::with_root_ctxt(source_file.start_pos, source_file.end_pos);
>>>>>>> 13184aec
        let (body, mut errors) = source_file_to_stream(&sess.parse_sess, source_file, None);
        emit_unclosed_delims(&mut errors, &sess.diagnostic());

        // Mark the attrs as used
        let attrs = data.get_item_attrs(id.index, sess);
        for attr in attrs.iter() {
            attr::mark_used(attr);
        }

        let name = data.def_key(id.index).disambiguated_data.data
            .get_opt_name().expect("no name in load_macro");
        sess.imported_macro_spans.borrow_mut()
            .insert(local_span, (name.to_string(), data.get_span(id.index, sess)));

        LoadedMacro::MacroDef(ast::Item {
            // FIXME: cross-crate hygiene
            ident: ast::Ident::with_dummy_span(name.as_symbol()),
            id: ast::DUMMY_NODE_ID,
            span: local_span,
            attrs: attrs.iter().cloned().collect(),
            node: ast::ItemKind::MacroDef(ast::MacroDef {
                tokens: body.into(),
                legacy: def.legacy,
            }),
            vis: source_map::respan(local_span.shrink_to_lo(), ast::VisibilityKind::Inherited),
            tokens: None,
        })
    }

    pub fn associated_item_cloned_untracked(&self, def: DefId) -> ty::AssocItem {
        self.get_crate_data(def.krate).get_associated_item(def.index)
    }
}

impl CrateStore for cstore::CStore {
    fn crate_data_as_rc_any(&self, krate: CrateNum) -> Lrc<dyn Any> {
        self.get_crate_data(krate)
    }

    fn item_generics_cloned_untracked(&self, def: DefId, sess: &Session) -> ty::Generics {
        self.get_crate_data(def.krate).get_generics(def.index, sess)
    }

    fn crate_name_untracked(&self, cnum: CrateNum) -> Symbol
    {
        self.get_crate_data(cnum).name
    }

    fn crate_is_private_dep_untracked(&self, cnum: CrateNum) -> bool {
        self.get_crate_data(cnum).private_dep
    }

    fn crate_disambiguator_untracked(&self, cnum: CrateNum) -> CrateDisambiguator
    {
        self.get_crate_data(cnum).root.disambiguator
    }

    fn crate_hash_untracked(&self, cnum: CrateNum) -> Svh
    {
        self.get_crate_data(cnum).root.hash
    }

    /// Returns the `DefKey` for a given `DefId`. This indicates the
    /// parent `DefId` as well as some idea of what kind of data the
    /// `DefId` refers to.
    fn def_key(&self, def: DefId) -> DefKey {
        // Note: loading the def-key (or def-path) for a def-id is not
        // a *read* of its metadata. This is because the def-id is
        // really just an interned shorthand for a def-path, which is the
        // canonical name for an item.
        //
        // self.dep_graph.read(DepNode::MetaData(def));
        self.get_crate_data(def.krate).def_key(def.index)
    }

    fn def_path(&self, def: DefId) -> DefPath {
        // See `Note` above in `def_key()` for why this read is
        // commented out:
        //
        // self.dep_graph.read(DepNode::MetaData(def));
        self.get_crate_data(def.krate).def_path(def.index)
    }

    fn def_path_hash(&self, def: DefId) -> DefPathHash {
        self.get_crate_data(def.krate).def_path_hash(def.index)
    }

    fn def_path_table(&self, cnum: CrateNum) -> Lrc<DefPathTable> {
        self.get_crate_data(cnum).def_path_table.clone()
    }

    fn crates_untracked(&self) -> Vec<CrateNum>
    {
        let mut result = vec![];
        self.iter_crate_data(|cnum, _| result.push(cnum));
        result
    }

    fn extern_mod_stmt_cnum_untracked(&self, emod_id: ast::NodeId) -> Option<CrateNum>
    {
        self.do_extern_mod_stmt_cnum(emod_id)
    }

    fn postorder_cnums_untracked(&self) -> Vec<CrateNum> {
        self.do_postorder_cnums_untracked()
    }

    fn encode_metadata(&self, tcx: TyCtxt<'_>) -> EncodedMetadata {
        encoder::encode_metadata(tcx)
    }

    fn metadata_encoding_version(&self) -> &[u8]
    {
        schema::METADATA_HEADER
    }
}<|MERGE_RESOLUTION|>--- conflicted
+++ resolved
@@ -429,11 +429,7 @@
         let source_name = FileName::Macros(macro_full_name);
 
         let source_file = sess.parse_sess.source_map().new_source_file(source_name, def.body);
-<<<<<<< HEAD
-        let local_span = Span::new(source_file.start_pos, source_file.end_pos, NO_EXPANSION);
-=======
         let local_span = Span::with_root_ctxt(source_file.start_pos, source_file.end_pos);
->>>>>>> 13184aec
         let (body, mut errors) = source_file_to_stream(&sess.parse_sess, source_file, None);
         emit_unclosed_delims(&mut errors, &sess.diagnostic());
 
