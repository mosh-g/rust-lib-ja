--- conflicted
+++ resolved
@@ -1041,13 +1041,8 @@
 }
 
 pub fn file_reader(path: &Path) -> Result<@Reader, ~str> {
-<<<<<<< HEAD
     let f = do path.to_c_str().with_ref |pathbuf| {
-        do "r".to_c_str().with_ref |modebuf| {
-=======
-    let f = do path.to_str().as_c_str |pathbuf| {
-        do "rb".as_c_str |modebuf| {
->>>>>>> 6972eb4c
+        do "rb".to_c_str().with_ref |modebuf| {
             unsafe { libc::fopen(pathbuf, modebuf as *libc::c_char) }
         }
     };
