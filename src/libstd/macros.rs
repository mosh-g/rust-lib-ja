// Copyright 2014 The Rust Project Developers. See the COPYRIGHT
// file at the top-level directory of this distribution and at
// http://rust-lang.org/COPYRIGHT.
//
// Licensed under the Apache License, Version 2.0 <LICENSE-APACHE or
// http://www.apache.org/licenses/LICENSE-2.0> or the MIT license
// <LICENSE-MIT or http://opensource.org/licenses/MIT>, at your
// option. This file may not be copied, modified, or distributed
// except according to those terms.

//! Standard library macros
//!
//! This modules contains a set of macros which are exported from the standard
//! library. Each macro is available for use when linking against the standard
//! library.

#![experimental]
#![macro_escape]

/// The entry point for panic of Rust tasks.
///
/// This macro is used to inject panic into a Rust task, causing the task to
/// unwind and panic entirely. Each task's panic can be reaped as the
/// `Box<Any>` type, and the single-argument form of the `panic!` macro will be
/// the value which is transmitted.
///
/// The multi-argument form of this macro panics with a string and has the
/// `format!` syntax for building a string.
///
/// # Example
///
/// ```should_fail
/// # #![allow(unreachable_code)]
/// panic!();
/// panic!("this is a terrible mistake!");
/// panic!(4i); // panic with the value of 4 to be collected elsewhere
/// panic!("this is a {} {message}", "fancy", message = "message");
/// ```
#[macro_export]
macro_rules! panic {
    () => ({
        panic!("explicit panic")
    });
    ($msg:expr) => ({
        // static requires less code at runtime, more constant data
        static _FILE_LINE: (&'static str, uint) = (file!(), line!());
        ::std::rt::begin_unwind($msg, &_FILE_LINE)
    });
    ($fmt:expr, $($arg:tt)*) => ({
        // The leading _'s are to avoid dead code warnings if this is
        // used inside a dead function. Just `#[allow(dead_code)]` is
        // insufficient, since the user may have
        // `#[forbid(dead_code)]` and which cannot be overridden.
        static _FILE_LINE: (&'static str, uint) = (file!(), line!());
        ::std::rt::begin_unwind_fmt(format_args!($fmt, $($arg)*), &_FILE_LINE)

    });
}

/// Ensure that a boolean expression is `true` at runtime.
///
/// This will invoke the `panic!` macro if the provided expression cannot be
/// evaluated to `true` at runtime.
///
/// # Example
///
/// ```
/// // the panic message for these assertions is the stringified value of the
/// // expression given.
/// assert!(true);
/// # fn some_computation() -> bool { true }
/// assert!(some_computation());
///
/// // assert with a custom message
/// # let x = true;
/// assert!(x, "x wasn't true!");
/// # let a = 3i; let b = 27i;
/// assert!(a + b == 30, "a = {}, b = {}", a, b);
/// ```
#[macro_export]
macro_rules! assert {
    ($cond:expr) => (
        if !$cond {
            panic!(concat!("assertion failed: ", stringify!($cond)))
        }
    );
    ($cond:expr, $($arg:expr),+) => (
        if !$cond {
            panic!($($arg),+)
        }
    );
}

/// Asserts that two expressions are equal to each other, testing equality in
/// both directions.
///
/// On panic, this macro will print the values of the expressions.
///
/// # Example
///
/// ```
/// let a = 3i;
/// let b = 1i + 2i;
/// assert_eq!(a, b);
/// ```
#[macro_export]
macro_rules! assert_eq {
    ($left:expr , $right:expr) => ({
        match (&($left), &($right)) {
            (left_val, right_val) => {
                // check both directions of equality....
                if !((*left_val == *right_val) &&
                     (*right_val == *left_val)) {
                    panic!("assertion failed: `(left == right) && (right == left)` \
                           (left: `{}`, right: `{}`)", *left_val, *right_val)
                }
            }
        }
    })
}

/// Ensure that a boolean expression is `true` at runtime.
///
/// This will invoke the `panic!` macro if the provided expression cannot be
/// evaluated to `true` at runtime.
///
/// Unlike `assert!`, `debug_assert!` statements can be disabled by passing
/// `--cfg ndebug` to the compiler. This makes `debug_assert!` useful for
/// checks that are too expensive to be present in a release build but may be
/// helpful during development.
///
/// # Example
///
/// ```
/// // the panic message for these assertions is the stringified value of the
/// // expression given.
/// debug_assert!(true);
/// # fn some_expensive_computation() -> bool { true }
/// debug_assert!(some_expensive_computation());
///
/// // assert with a custom message
/// # let x = true;
/// debug_assert!(x, "x wasn't true!");
/// # let a = 3i; let b = 27i;
/// debug_assert!(a + b == 30, "a = {}, b = {}", a, b);
/// ```
#[macro_export]
macro_rules! debug_assert {
    ($($arg:tt)*) => (if cfg!(not(ndebug)) { assert!($($arg)*); })
}

/// Asserts that two expressions are equal to each other, testing equality in
/// both directions.
///
/// On panic, this macro will print the values of the expressions.
///
/// Unlike `assert_eq!`, `debug_assert_eq!` statements can be disabled by
/// passing `--cfg ndebug` to the compiler. This makes `debug_assert_eq!`
/// useful for checks that are too expensive to be present in a release build
/// but may be helpful during development.
///
/// # Example
///
/// ```
/// let a = 3i;
/// let b = 1i + 2i;
/// debug_assert_eq!(a, b);
/// ```
#[macro_export]
macro_rules! debug_assert_eq {
    ($($arg:tt)*) => (if cfg!(not(ndebug)) { assert_eq!($($arg)*); })
}

/// A utility macro for indicating unreachable code.
///
/// This is useful any time that the compiler can't determine that some code is unreachable. For
/// example:
///
/// * Match arms with guard conditions.
/// * Loops that dynamically terminate.
/// * Iterators that dynamically terminate.
///
/// # Panics
///
/// This will always panic.
///
/// # Examples
///
/// Match arms:
///
/// ```rust
/// fn foo(x: Option<int>) {
///     match x {
///         Some(n) if n >= 0 => println!("Some(Non-negative)"),
///         Some(n) if n <  0 => println!("Some(Negative)"),
///         Some(_)           => unreachable!(), // compile error if commented out
///         None              => println!("None")
///     }
/// }
/// ```
///
/// Iterators:
///
/// ```rust
/// fn divide_by_three(x: u32) -> u32 { // one of the poorest implementations of x/3
///     for i in std::iter::count(0_u32, 1) {
///         if 3*i < i { panic!("u32 overflow"); }
///         if x < 3*i { return i-1; }
///     }
///     unreachable!();
/// }
/// ```
#[macro_export]
macro_rules! unreachable {
    () => ({
        panic!("internal error: entered unreachable code")
    });
    ($msg:expr) => ({
        unreachable!("{}", $msg)
    });
    ($fmt:expr, $($arg:tt)*) => ({
        panic!(concat!("internal error: entered unreachable code: ", $fmt), $($arg)*)
    });
}

/// A standardised placeholder for marking unfinished code. It panics with the
/// message `"not yet implemented"` when executed.
#[macro_export]
macro_rules! unimplemented {
    () => (panic!("not yet implemented"))
}

/// Use the syntax described in `std::fmt` to create a value of type `String`.
/// See `std::fmt` for more information.
///
/// # Example
///
/// ```
/// format!("test");
/// format!("hello {}", "world!");
/// format!("x = {}, y = {y}", 10i, y = 30i);
/// ```
#[macro_export]
#[stable]
macro_rules! format {
    ($($arg:tt)*) => (::std::fmt::format(format_args!($($arg)*)))
}

/// Use the `format!` syntax to write data into a buffer of type `&mut Writer`.
/// See `std::fmt` for more information.
///
/// # Example
///
/// ```
/// # #![allow(unused_must_use)]
///
/// let mut w = Vec::new();
/// write!(&mut w, "test");
/// write!(&mut w, "formatted {}", "arguments");
/// ```
#[macro_export]
#[stable]
macro_rules! write {
    ($dst:expr, $($arg:tt)*) => ((&mut *$dst).write_fmt(format_args!($($arg)*)))
}

/// Equivalent to the `write!` macro, except that a newline is appended after
/// the message is written.
#[macro_export]
#[stable]
macro_rules! writeln {
    ($dst:expr, $fmt:expr $($arg:tt)*) => (
        write!($dst, concat!($fmt, "\n") $($arg)*)
    )
}

/// Equivalent to the `println!` macro except that a newline is not printed at
/// the end of the message.
#[macro_export]
#[stable]
macro_rules! print {
    ($($arg:tt)*) => (::std::io::stdio::print_args(format_args!($($arg)*)))
}

/// Macro for printing to a task's stdout handle.
///
/// Each task can override its stdout handle via `std::io::stdio::set_stdout`.
/// The syntax of this macro is the same as that used for `format!`. For more
/// information, see `std::fmt` and `std::io::stdio`.
///
/// # Example
///
/// ```
/// println!("hello there!");
/// println!("format {} arguments", "some");
/// ```
#[macro_export]
#[stable]
macro_rules! println {
    ($($arg:tt)*) => (::std::io::stdio::println_args(format_args!($($arg)*)))
}

/// Helper macro for unwrapping `Result` values while returning early with an
/// error if the value of the expression is `Err`. For more information, see
/// `std::io`.
#[macro_export]
macro_rules! try {
    ($expr:expr) => ({
        match $expr {
            Ok(val) => val,
            Err(err) => return Err(::std::error::FromError::from_error(err))
        }
    })
}

/// Create a `std::vec::Vec` containing the arguments.
#[macro_export]
macro_rules! vec {
    ($($x:expr),*) => ({
        use std::slice::BoxedSliceExt;
        let xs: ::std::boxed::Box<[_]> = box [$($x),*];
        xs.into_vec()
    });
    ($($x:expr,)*) => (vec![$($x),*])
}

/// A macro to select an event from a number of receivers.
///
/// This macro is used to wait for the first event to occur on a number of
/// receivers. It places no restrictions on the types of receivers given to
/// this macro, this can be viewed as a heterogeneous select.
///
/// # Example
///
/// ```
/// use std::thread::Thread;
<<<<<<< HEAD
/// use std::comm::channel;
=======
/// use std::sync::mpsc::channel;
>>>>>>> 2fcdd593
///
/// let (tx1, rx1) = channel();
/// let (tx2, rx2) = channel();
/// # fn long_running_task() {}
/// # fn calculate_the_answer() -> int { 42i }
///
/// Thread::spawn(move|| { long_running_task(); tx1.send(()) }).detach();
/// Thread::spawn(move|| { tx2.send(calculate_the_answer()) }).detach();
///
/// select! (
///     _ = rx1.recv() => println!("the long running task finished first"),
///     answer = rx2.recv() => {
///         println!("the answer was: {}", answer.unwrap());
///     }
/// )
/// ```
///
/// For more information about select, see the `std::sync::mpsc::Select` structure.
#[macro_export]
#[experimental]
macro_rules! select {
    (
        $($name:pat = $rx:ident.$meth:ident() => $code:expr),+
    ) => ({
        use std::sync::mpsc::Select;
        let sel = Select::new();
        $( let mut $rx = sel.handle(&$rx); )+
        unsafe {
            $( $rx.add(); )+
        }
        let ret = sel.wait();
        $( if ret == $rx.id() { let $name = $rx.$meth(); $code } else )+
        { unreachable!() }
    })
}

// When testing the standard library, we link to the liblog crate to get the
// logging macros. In doing so, the liblog crate was linked against the real
// version of libstd, and uses a different std::fmt module than the test crate
// uses. To get around this difference, we redefine the log!() macro here to be
// just a dumb version of what it should be.
#[cfg(test)]
macro_rules! log {
    ($lvl:expr, $($args:tt)*) => (
        if log_enabled!($lvl) { println!($($args)*) }
    )
}

/// Built-in macros to the compiler itself.
///
/// These macros do not have any corresponding definition with a `macro_rules!`
/// macro, but are documented here. Their implementations can be found hardcoded
/// into libsyntax itself.
#[cfg(dox)]
pub mod builtin {
    /// The core macro for formatted string creation & output.
    ///
    /// This macro produces a value of type `fmt::Arguments`. This value can be
    /// passed to the functions in `std::fmt` for performing useful functions.
    /// All other formatting macros (`format!`, `write!`, `println!`, etc) are
    /// proxied through this one.
    ///
    /// For more information, see the documentation in `std::fmt`.
    ///
    /// # Example
    ///
    /// ```rust
    /// use std::fmt;
    ///
    /// let s = fmt::format(format_args!("hello {}", "world"));
    /// assert_eq!(s, format!("hello {}", "world"));
    ///
    /// ```
    #[macro_export]
    macro_rules! format_args { ($fmt:expr $($args:tt)*) => ({
        /* compiler built-in */
    }) }

    /// Inspect an environment variable at compile time.
    ///
    /// This macro will expand to the value of the named environment variable at
    /// compile time, yielding an expression of type `&'static str`.
    ///
    /// If the environment variable is not defined, then a compilation error
    /// will be emitted.  To not emit a compile error, use the `option_env!`
    /// macro instead.
    ///
    /// # Example
    ///
    /// ```rust
    /// let path: &'static str = env!("PATH");
    /// println!("the $PATH variable at the time of compiling was: {}", path);
    /// ```
    #[macro_export]
    macro_rules! env { ($name:expr) => ({ /* compiler built-in */ }) }

    /// Optionally inspect an environment variable at compile time.
    ///
    /// If the named environment variable is present at compile time, this will
    /// expand into an expression of type `Option<&'static str>` whose value is
    /// `Some` of the value of the environment variable. If the environment
    /// variable is not present, then this will expand to `None`.
    ///
    /// A compile time error is never emitted when using this macro regardless
    /// of whether the environment variable is present or not.
    ///
    /// # Example
    ///
    /// ```rust
    /// let key: Option<&'static str> = option_env!("SECRET_KEY");
    /// println!("the secret key might be: {}", key);
    /// ```
    #[macro_export]
    macro_rules! option_env { ($name:expr) => ({ /* compiler built-in */ }) }

    /// Concatenate literals into a static byte slice.
    ///
    /// This macro takes any number of comma-separated literal expressions,
    /// yielding an expression of type `&'static [u8]` which is the
    /// concatenation (left to right) of all the literals in their byte format.
    ///
    /// This extension currently only supports string literals, character
    /// literals, and integers less than 256. The byte slice returned is the
    /// utf8-encoding of strings and characters.
    ///
    /// # Example
    ///
    /// ```
    /// let rust = bytes!("r", 'u', "st", 255);
    /// assert_eq!(rust[1], b'u');
    /// assert_eq!(rust[4], 255);
    /// ```
    #[macro_export]
    macro_rules! bytes { ($($e:expr),*) => ({ /* compiler built-in */ }) }

    /// Concatenate identifiers into one identifier.
    ///
    /// This macro takes any number of comma-separated identifiers, and
    /// concatenates them all into one, yielding an expression which is a new
    /// identifier. Note that hygiene makes it such that this macro cannot
    /// capture local variables, and macros are only allowed in item,
    /// statement or expression position, meaning this macro may be difficult to
    /// use in some situations.
    ///
    /// # Example
    ///
    /// ```
    /// #![feature(concat_idents)]
    ///
    /// # fn main() {
    /// fn foobar() -> int { 23 }
    ///
    /// let f = concat_idents!(foo, bar);
    /// println!("{}", f());
    /// # }
    /// ```
    #[macro_export]
    macro_rules! concat_idents {
        ($($e:ident),*) => ({ /* compiler built-in */ })
    }

    /// Concatenates literals into a static string slice.
    ///
    /// This macro takes any number of comma-separated literals, yielding an
    /// expression of type `&'static str` which represents all of the literals
    /// concatenated left-to-right.
    ///
    /// Integer and floating point literals are stringified in order to be
    /// concatenated.
    ///
    /// # Example
    ///
    /// ```
    /// let s = concat!("test", 10i, 'b', true);
    /// assert_eq!(s, "test10btrue");
    /// ```
    #[macro_export]
    macro_rules! concat { ($($e:expr),*) => ({ /* compiler built-in */ }) }

    /// A macro which expands to the line number on which it was invoked.
    ///
    /// The expanded expression has type `uint`, and the returned line is not
    /// the invocation of the `line!()` macro itself, but rather the first macro
    /// invocation leading up to the invocation of the `line!()` macro.
    ///
    /// # Example
    ///
    /// ```
    /// let current_line = line!();
    /// println!("defined on line: {}", current_line);
    /// ```
    #[macro_export]
    macro_rules! line { () => ({ /* compiler built-in */ }) }

    /// A macro which expands to the column number on which it was invoked.
    ///
    /// The expanded expression has type `uint`, and the returned column is not
    /// the invocation of the `column!()` macro itself, but rather the first macro
    /// invocation leading up to the invocation of the `column!()` macro.
    ///
    /// # Example
    ///
    /// ```
    /// let current_col = column!();
    /// println!("defined on column: {}", current_col);
    /// ```
    #[macro_export]
    macro_rules! column { () => ({ /* compiler built-in */ }) }

    /// A macro which expands to the file name from which it was invoked.
    ///
    /// The expanded expression has type `&'static str`, and the returned file
    /// is not the invocation of the `file!()` macro itself, but rather the
    /// first macro invocation leading up to the invocation of the `file!()`
    /// macro.
    ///
    /// # Example
    ///
    /// ```
    /// let this_file = file!();
    /// println!("defined in file: {}", this_file);
    /// ```
    #[macro_export]
    macro_rules! file { () => ({ /* compiler built-in */ }) }

    /// A macro which stringifies its argument.
    ///
    /// This macro will yield an expression of type `&'static str` which is the
    /// stringification of all the tokens passed to the macro. No restrictions
    /// are placed on the syntax of the macro invocation itself.
    ///
    /// # Example
    ///
    /// ```
    /// let one_plus_one = stringify!(1 + 1);
    /// assert_eq!(one_plus_one, "1 + 1");
    /// ```
    #[macro_export]
    macro_rules! stringify { ($t:tt) => ({ /* compiler built-in */ }) }

    /// Includes a utf8-encoded file as a string.
    ///
    /// This macro will yield an expression of type `&'static str` which is the
    /// contents of the filename specified. The file is located relative to the
    /// current file (similarly to how modules are found),
    ///
    /// # Example
    ///
    /// ```rust,ignore
    /// let secret_key = include_str!("secret-key.ascii");
    /// ```
    #[macro_export]
    macro_rules! include_str { ($file:expr) => ({ /* compiler built-in */ }) }

    /// Includes a file as a byte slice.
    ///
    /// This macro will yield an expression of type `&'static [u8]` which is
    /// the contents of the filename specified. The file is located relative to
    /// the current file (similarly to how modules are found),
    ///
    /// # Example
    ///
    /// ```rust,ignore
    /// let secret_key = include_bytes!("secret-key.bin");
    /// ```
    #[macro_export]
    macro_rules! include_bytes { ($file:expr) => ({ /* compiler built-in */ }) }

    /// Deprecated alias for `include_bytes!()`.
    #[macro_export]
    macro_rules! include_bin { ($file:expr) => ({ /* compiler built-in */}) }

    /// Expands to a string that represents the current module path.
    ///
    /// The current module path can be thought of as the hierarchy of modules
    /// leading back up to the crate root. The first component of the path
    /// returned is the name of the crate currently being compiled.
    ///
    /// # Example
    ///
    /// ```rust
    /// mod test {
    ///     pub fn foo() {
    ///         assert!(module_path!().ends_with("test"));
    ///     }
    /// }
    ///
    /// test::foo();
    /// ```
    #[macro_export]
    macro_rules! module_path { () => ({ /* compiler built-in */ }) }

    /// Boolean evaluation of configuration flags.
    ///
    /// In addition to the `#[cfg]` attribute, this macro is provided to allow
    /// boolean expression evaluation of configuration flags. This frequently
    /// leads to less duplicated code.
    ///
    /// The syntax given to this macro is the same syntax as the `cfg`
    /// attribute.
    ///
    /// # Example
    ///
    /// ```rust
    /// let my_directory = if cfg!(windows) {
    ///     "windows-specific-directory"
    /// } else {
    ///     "unix-directory"
    /// };
    /// ```
    #[macro_export]
    macro_rules! cfg { ($cfg:tt) => ({ /* compiler built-in */ }) }
}<|MERGE_RESOLUTION|>--- conflicted
+++ resolved
@@ -334,11 +334,7 @@
 ///
 /// ```
 /// use std::thread::Thread;
-<<<<<<< HEAD
-/// use std::comm::channel;
-=======
 /// use std::sync::mpsc::channel;
->>>>>>> 2fcdd593
 ///
 /// let (tx1, rx1) = channel();
 /// let (tx2, rx2) = channel();
