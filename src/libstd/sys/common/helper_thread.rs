--- conflicted
+++ resolved
@@ -27,10 +27,7 @@
 use mem;
 use rt;
 use sync::{StaticMutex, StaticCondvar};
-<<<<<<< HEAD
-=======
 use sync::mpsc::{channel, Sender, Receiver};
->>>>>>> 2fcdd593
 use sys::helper_signal;
 
 use thread::Thread;
